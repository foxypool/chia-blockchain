--- conflicted
+++ resolved
@@ -4,15 +4,11 @@
 
 
 # example: 1.0b5.dev225
-<<<<<<< HEAD
-def main():
+def main() -> None:
 
     print("1.7.0+og-1.2.0")
     return
 
-=======
-def main() -> None:
->>>>>>> ba2570f5
     scm_full_version = get_version(root="..", relative_to=__file__)
     # scm_full_version = "1.0.5.dev22"
 
