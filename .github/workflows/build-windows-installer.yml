--- conflicted
+++ resolved
@@ -246,35 +246,6 @@
         name: chia-installers-windows-exe-intel
         path: ${{ github.workspace }}\chia-blockchain-gui\release-builds\
 
-<<<<<<< HEAD
-=======
-    - name: Install AWS CLI
-      if: steps.check_secrets.outputs.HAS_AWS_SECRET
-      run: |
-          msiexec.exe /i https://awscli.amazonaws.com/AWSCLIV2.msi
-
-    - name: Configure AWS Credentials
-      if: steps.check_secrets.outputs.HAS_AWS_SECRET
-      uses: aws-actions/configure-aws-credentials@v2
-      with:
-        aws-access-key-id: ${{ secrets.INSTALLER_UPLOAD_KEY }}
-        aws-secret-access-key: ${{ secrets.INSTALLER_UPLOAD_SECRET }}
-        aws-region: us-west-2
-
-    - name: Upload to s3
-      if: steps.check_secrets.outputs.HAS_AWS_SECRET
-      env:
-        CHIA_INSTALLER_VERSION: ${{ steps.version_number.outputs.CHIA_INSTALLER_VERSION }}
-      shell: bash
-      run: |
-        GIT_SHORT_HASH=$(echo "${GITHUB_SHA}" | cut -c1-8)
-        CHIA_DEV_BUILD=${CHIA_INSTALLER_VERSION}-$GIT_SHORT_HASH
-        echo CHIA_DEV_BUILD=${CHIA_DEV_BUILD} >> "$GITHUB_OUTPUT"
-        echo ${CHIA_DEV_BUILD}
-        pwd
-        aws s3 cp chia-blockchain-gui/release-builds/windows-installer/ChiaSetup-${CHIA_INSTALLER_VERSION}.exe s3://download.chia.net/dev/ChiaSetup-${CHIA_DEV_BUILD}.exe
-
->>>>>>> 6c2c7bd6
     - name: Create Checksums
       env:
         CHIA_INSTALLER_VERSION: ${{ steps.version_number.outputs.CHIA_INSTALLER_VERSION }}
@@ -282,43 +253,6 @@
          certutil.exe -hashfile ${{ github.workspace }}\chia-blockchain-gui\release-builds\windows-installer\ChiaSetup-${{ steps.version_number.outputs.CHIA_INSTALLER_VERSION }}.exe SHA256 > ${{ github.workspace }}\chia-blockchain-gui\release-builds\windows-installer\ChiaSetup-${{ steps.version_number.outputs.CHIA_INSTALLER_VERSION }}.exe.sha256
          ls ${{ github.workspace }}\chia-blockchain-gui\release-builds\windows-installer\
 
-<<<<<<< HEAD
-    - name: Get tag name
-      if: startsWith(github.ref, 'refs/tags/')
-      id: tag-name
-      shell: bash
-      run: |
-        echo "TAG_NAME=$(echo ${{ github.ref }} | cut -d'/' -f 3)" >>$GITHUB_OUTPUT
-        echo "REPO_NAME=$(echo ${{ github.repository }} | cut -d'/' -f 2)" >>$GITHUB_OUTPUT
-=======
-    - name: Create torrent
-      if: env.FULL_RELEASE == 'true'
-      env:
-        GH_TOKEN: ${{ secrets.GITHUB_TOKEN }}
-      run: |
-        py3createtorrent -f -t udp://tracker.opentrackr.org:1337/announce ${{ github.workspace }}\chia-blockchain-gui\release-builds\windows-installer\ChiaSetup-${{ steps.version_number.outputs.CHIA_INSTALLER_VERSION }}.exe -o ${{ github.workspace }}\chia-blockchain-gui\release-builds\windows-installer\ChiaSetup-${{ steps.version_number.outputs.CHIA_INSTALLER_VERSION }}.exe.torrent --webseed https://download.chia.net/install/ChiaSetup-${{ steps.version_number.outputs.CHIA_INSTALLER_VERSION }}.exe
-        ls
-        gh release upload $env:RELEASE_TAG ${{ github.workspace }}\chia-blockchain-gui\release-builds\windows-installer\ChiaSetup-${{ steps.version_number.outputs.CHIA_INSTALLER_VERSION }}.exe.torrent
-
-    - name: Upload Dev Installer
-      if: steps.check_secrets.outputs.HAS_AWS_SECRET && github.ref == 'refs/heads/main'
-      env:
-        CHIA_INSTALLER_VERSION: ${{ steps.version_number.outputs.CHIA_INSTALLER_VERSION }}
-      run: |
-        aws s3 cp ${{ github.workspace }}\chia-blockchain-gui\release-builds\windows-installer\ChiaSetup-${{ steps.version_number.outputs.CHIA_INSTALLER_VERSION }}.exe s3://download.chia.net/latest-dev/ChiaSetup-latest-dev.exe
-        aws s3 cp ${{ github.workspace }}\chia-blockchain-gui\release-builds\windows-installer\ChiaSetup-${{ steps.version_number.outputs.CHIA_INSTALLER_VERSION }}.exe.sha256 s3://download.chia.net/latest-dev/ChiaSetup-latest-dev.exe.sha256
-
-    - name: Upload Release Files
-      if: steps.check_secrets.outputs.HAS_AWS_SECRET && env.FULL_RELEASE == 'true'
-      env:
-        AWS_ACCESS_KEY_ID: ${{ secrets.INSTALLER_UPLOAD_KEY }}
-        AWS_SECRET_ACCESS_KEY: ${{ secrets.INSTALLER_UPLOAD_SECRET }}
-      run: |
-        aws s3 cp ${{ github.workspace }}\chia-blockchain-gui\release-builds\windows-installer\ChiaSetup-${{ steps.version_number.outputs.CHIA_INSTALLER_VERSION }}.exe s3://download.chia.net/install/
-        aws s3 cp ${{ github.workspace }}\chia-blockchain-gui\release-builds\windows-installer\ChiaSetup-${{ steps.version_number.outputs.CHIA_INSTALLER_VERSION }}.exe.sha256 s3://download.chia.net/install/
-        aws s3 cp ${{ github.workspace }}\chia-blockchain-gui\release-builds\windows-installer\ChiaSetup-${{ steps.version_number.outputs.CHIA_INSTALLER_VERSION }}.exe.torrent s3://download.chia.net/torrents/
->>>>>>> 6c2c7bd6
-
     - name: Upload release artifacts
       if: env.RELEASE == 'true'
       env:
@@ -327,21 +261,6 @@
       run: |
         gh release upload $env:RELEASE_TAG ${{ github.workspace }}\chia-blockchain-gui\release-builds\windows-installer\ChiaSetup-${{ steps.version_number.outputs.CHIA_INSTALLER_VERSION }}.exe
 
-<<<<<<< HEAD
-=======
-    - name: Mark installer complete
-      if: steps.check_secrets.outputs.HAS_GLUE_SECRET && env.FULL_RELEASE == 'true'
-      run: |
-        $headers = @{
-            Authorization="Bearer ${{ secrets.GLUE_ACCESS_TOKEN }}"
-        }
-        $data = @{
-            chia_ref='$RELEASE_TAG'
-        }
-        $json = $data | ConvertTo-Json
-        $response = Invoke-RestMethod '${{ secrets.GLUE_API_URL }}/api/v1/$RFC_REPO/$RELEASE_TAG/success/build-windows' -Method Post -Body $json -ContentType 'application/json' -Headers $headers
-
->>>>>>> 6c2c7bd6
     - name: Remove Windows exe and installer to exclude from cache
       run: |
         Remove-Item .\chia-blockchain-gui\packages\gui\dist -Recurse -Force
