--- conflicted
+++ resolved
@@ -263,8 +263,6 @@
         name: chia-installers-windows-exe-intel
         path: ${{ github.workspace }}\chia-blockchain-gui\release-builds\
 
-<<<<<<< HEAD
-=======
     - name: Remove Windows exe and installer to exclude from cache
       run: |
         Remove-Item .\chia-blockchain-gui\packages\gui\dist -Recurse -Force
@@ -363,23 +361,11 @@
         pwd
         aws s3 cp chia-blockchain-gui/release-builds/windows-installer/ChiaSetup-${CHIA_INSTALLER_VERSION}.exe s3://download.chia.net/dev/ChiaSetup-${CHIA_DEV_BUILD}.exe
 
->>>>>>> 16625718
     - name: Create Checksums
       shell: pwsh
       run: |
          certutil.exe -hashfile ${{ github.workspace }}/chia-blockchain-gui/release-builds/windows-installer/ChiaSetup-${{ env.CHIA_INSTALLER_VERSION }}.exe SHA256 > ${{ github.workspace }}/chia-blockchain-gui/release-builds/windows-installer/ChiaSetup-${{ env.CHIA_INSTALLER_VERSION }}.exe.sha256
          ls ${{ github.workspace }}/chia-blockchain-gui/release-builds/windows-installer/
-
-<<<<<<< HEAD
-=======
-    - name: Create torrent
-      if: env.FULL_RELEASE == 'true'
-      env:
-        GH_TOKEN: ${{ secrets.GITHUB_TOKEN }}
-      run: |
-        py3createtorrent -f -t udp://tracker.opentrackr.org:1337/announce "${GITHUB_WORKSPACE}"/chia-blockchain-gui/release-builds/windows-installer/ChiaSetup-${{ env.CHIA_INSTALLER_VERSION }}.exe -o "${GITHUB_WORKSPACE}"/chia-blockchain-gui/release-builds/windows-installer/ChiaSetup-${{ env.CHIA_INSTALLER_VERSION }}.exe.torrent --webseed https://download.chia.net/install/ChiaSetup-${{ env.CHIA_INSTALLER_VERSION }}.exe
-        ls
-        gh release upload --repo ${{ github.repository }} $RELEASE_TAG "${GITHUB_WORKSPACE}"/chia-blockchain-gui/release-builds/windows-installer/ChiaSetup-${{ env.CHIA_INSTALLER_VERSION }}.exe.torrent
 
     - name: Upload Dev Installer
       if: steps.check_secrets.outputs.HAS_AWS_SECRET && github.ref == 'refs/heads/main'
@@ -394,7 +380,6 @@
         aws s3 cp "${GITHUB_WORKSPACE}"/chia-blockchain-gui/release-builds/windows-installer/ChiaSetup-${{ env.CHIA_INSTALLER_VERSION }}.exe.sha256 s3://download.chia.net/install/
         aws s3 cp "${GITHUB_WORKSPACE}"/chia-blockchain-gui/release-builds/windows-installer/ChiaSetup-${{ env.CHIA_INSTALLER_VERSION }}.exe.torrent s3://download.chia.net/torrents/
 
->>>>>>> 16625718
     - name: Upload release artifacts
       if: env.RELEASE == 'true'
       env:
@@ -405,14 +390,6 @@
     - uses: Chia-Network/actions/github/jwt@main
       if: steps.check_secrets.outputs.HAS_GLUE_SECRET
 
-<<<<<<< HEAD
-    - name: Remove Windows exe and installer to exclude from cache
-      run: |
-        Remove-Item .\chia-blockchain-gui\packages\gui\dist -Recurse -Force
-        Remove-Item .\chia-blockchain-gui\packages\gui\daemon -Recurse -Force
-        Remove-Item .\chia-blockchain-gui\Chia-win32-x64 -Recurse -Force
-        Remove-Item .\chia-blockchain-gui\release-builds -Recurse -Force
-=======
     - name: Mark pre-release installer complete
       if: steps.check_secrets.outputs.HAS_GLUE_SECRET && env.PRE_RELEASE == 'true'
       run: |
@@ -422,7 +399,6 @@
       if: steps.check_secrets.outputs.HAS_GLUE_SECRET && env.FULL_RELEASE == 'true'
       run: |
         curl -s -XPOST -H "Authorization: Bearer ${{ env.JWT_TOKEN }}" --data '{"chia_ref": "${{ env.RELEASE_TAG }}"}' ${{ secrets.GLUE_API_URL }}/api/v1/${{ env.RFC_REPO }}/${{ env.RELEASE_TAG }}/success/build-windows
->>>>>>> 16625718
 
   test:
     name: Test ${{ matrix.os.name }}
