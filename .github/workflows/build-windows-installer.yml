--- conflicted
+++ resolved
@@ -254,119 +254,6 @@
     strategy:
       fail-fast: false
       matrix:
-<<<<<<< HEAD
-        python-version: ["3.10"]
-
-    env:
-      CHIA_INSTALLER_VERSION: ${{ needs.build.outputs.chia-installer-version }}
-
-    steps:
-      - uses: Chia-Network/actions/clean-workspace@main
-
-      - uses: Chia-Network/actions/setup-python@main
-        with:
-          python-version: ${{ matrix.python-version }}
-
-      - uses: chia-network/actions/create-venv@main
-        id: create-venv
-
-      - uses: chia-network/actions/activate-venv@main
-        with:
-          directories: ${{ steps.create-venv.outputs.activate-venv-directories }}
-
-      - name: Download constraints file
-        uses: actions/download-artifact@v4
-        with:
-          name: constraints-file-intel
-          path: venv
-
-      - name: Install utilities
-        run: |
-          pip install --constraint venv/constraints.txt py3createtorrent
-
-      - name: Download packages
-        uses: actions/download-artifact@v4
-        with:
-          name: chia-installers-windows-exe-intel
-          path: chia-blockchain-gui/release-builds/
-
-      - name: Set Env
-        uses: Chia-Network/actions/setjobenv@main
-        env:
-          GH_TOKEN: ${{ secrets.GITHUB_TOKEN }}
-
-      - name: Test for secrets access
-        id: check_secrets
-        run: |
-          unset HAS_AWS_SECRET
-          unset HAS_GLUE_SECRET
-
-          if [ -n "$AWS_SECRET" ]; then HAS_AWS_SECRET='true' ; fi
-          echo HAS_AWS_SECRET=${HAS_AWS_SECRET} >> "$GITHUB_OUTPUT"
-
-          if [ -n "$GLUE_API_URL" ]; then HAS_GLUE_SECRET='true' ; fi
-          echo HAS_GLUE_SECRET=${HAS_GLUE_SECRET} >> "$GITHUB_OUTPUT"
-        env:
-          SIGNING_SECRET: "${{ secrets.SM_CLIENT_CERT_FILE_B64 }}"
-          AWS_SECRET: "${{ secrets.CHIA_AWS_ACCOUNT_ID }}"
-          GLUE_API_URL: "${{ secrets.GLUE_API_URL }}"
-
-      - name: Configure AWS credentials
-        if: steps.check_secrets.outputs.HAS_AWS_SECRET
-        uses: aws-actions/configure-aws-credentials@v4
-        with:
-          role-to-assume: arn:aws:iam::${{ secrets.CHIA_AWS_ACCOUNT_ID }}:role/installer-upload
-          aws-region: us-west-2
-
-      - name: Upload to s3
-        if: steps.check_secrets.outputs.HAS_AWS_SECRET
-        run: |
-          GIT_SHORT_HASH=$(echo "${GITHUB_SHA}" | cut -c1-8)
-          CHIA_DEV_BUILD=${CHIA_INSTALLER_VERSION}-$GIT_SHORT_HASH
-          echo CHIA_DEV_BUILD=${CHIA_DEV_BUILD} >> "$GITHUB_OUTPUT"
-          echo ${CHIA_DEV_BUILD}
-          pwd
-          aws s3 cp chia-blockchain-gui/release-builds/windows-installer/ChiaSetup-${CHIA_INSTALLER_VERSION}.exe s3://download.chia.net/dev/ChiaSetup-${CHIA_DEV_BUILD}.exe
-
-      - name: Create Checksums
-        run: |
-          ls "$GITHUB_WORKSPACE"/chia-blockchain-gui/release-builds/windows-installer/
-          sha256sum "$GITHUB_WORKSPACE"/chia-blockchain-gui/release-builds/windows-installer/ChiaSetup-${{ env.CHIA_INSTALLER_VERSION }}.exe > "$GITHUB_WORKSPACE"/chia-blockchain-gui/release-builds/windows-installer/ChiaSetup-${{ env.CHIA_INSTALLER_VERSION }}.exe.sha256
-          ls "$GITHUB_WORKSPACE"/chia-blockchain-gui/release-builds/windows-installer/
-
-      - name: Upload Dev Installer
-        if: steps.check_secrets.outputs.HAS_AWS_SECRET && github.ref == 'refs/heads/main'
-        run: |
-          aws s3 cp "${GITHUB_WORKSPACE}"/chia-blockchain-gui/release-builds/windows-installer/ChiaSetup-${{ env.CHIA_INSTALLER_VERSION }}.exe s3://download.chia.net/latest-dev/ChiaSetup-latest-dev.exe
-          aws s3 cp "${GITHUB_WORKSPACE}"/chia-blockchain-gui/release-builds/windows-installer/ChiaSetup-${{ env.CHIA_INSTALLER_VERSION }}.exe.sha256 s3://download.chia.net/latest-dev/ChiaSetup-latest-dev.exe.sha256
-
-      - name: Upload Release Files
-        if: steps.check_secrets.outputs.HAS_AWS_SECRET && env.FULL_RELEASE == 'true'
-        run: |
-          aws s3 cp "${GITHUB_WORKSPACE}"/chia-blockchain-gui/release-builds/windows-installer/ChiaSetup-${{ env.CHIA_INSTALLER_VERSION }}.exe s3://download.chia.net/install/
-          aws s3 cp "${GITHUB_WORKSPACE}"/chia-blockchain-gui/release-builds/windows-installer/ChiaSetup-${{ env.CHIA_INSTALLER_VERSION }}.exe.sha256 s3://download.chia.net/install/
-          aws s3 cp "${GITHUB_WORKSPACE}"/chia-blockchain-gui/release-builds/windows-installer/ChiaSetup-${{ env.CHIA_INSTALLER_VERSION }}.exe.torrent s3://download.chia.net/torrents/
-
-      - name: Upload release artifacts
-        if: env.RELEASE == 'true'
-        env:
-          GH_TOKEN: ${{ secrets.GITHUB_TOKEN }}
-        run: |
-          gh release upload --repo ${{ github.repository }} $RELEASE_TAG "${GITHUB_WORKSPACE}"/chia-blockchain-gui/release-builds/windows-installer/ChiaSetup-${{ env.CHIA_INSTALLER_VERSION }}.exe
-
-      - uses: Chia-Network/actions/github/jwt@main
-        if: steps.check_secrets.outputs.HAS_GLUE_SECRET
-
-      - name: Mark pre-release installer complete
-        if: steps.check_secrets.outputs.HAS_GLUE_SECRET && env.PRE_RELEASE == 'true'
-        run: |
-          curl -s -XPOST -H "Authorization: Bearer ${{ env.JWT_TOKEN }}" --data '{"chia_ref": "${{ env.RELEASE_TAG }}"}' ${{ secrets.GLUE_API_URL }}/api/v1/${{ env.RFC_REPO }}-prerelease/${{ env.RELEASE_TAG }}/success/build-windows
-
-      - name: Mark release installer complete
-        if: steps.check_secrets.outputs.HAS_GLUE_SECRET && env.FULL_RELEASE == 'true'
-        run: |
-          curl -s -XPOST -H "Authorization: Bearer ${{ env.JWT_TOKEN }}" --data '{"chia_ref": "${{ env.RELEASE_TAG }}"}' ${{ secrets.GLUE_API_URL }}/api/v1/${{ env.RFC_REPO }}/${{ env.RELEASE_TAG }}/success/build-windows
-=======
         configuration:
           - python-version: ["3.10"]
             os:
@@ -411,7 +298,6 @@
                   matrix: windows
                 mode:
                   matrix: cli
->>>>>>> 85ca5802
 
   test:
     name: Test ${{ matrix.os.name }}
