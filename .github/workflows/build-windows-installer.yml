--- conflicted
+++ resolved
@@ -238,68 +238,6 @@
          certutil.exe -hashfile ${{ github.workspace }}\chia-blockchain-gui\release-builds\windows-installer\ChiaSetup-${{ steps.version_number.outputs.CHIA_INSTALLER_VERSION }}.exe SHA256 > ${{ github.workspace }}\chia-blockchain-gui\release-builds\windows-installer\ChiaSetup-${{ steps.version_number.outputs.CHIA_INSTALLER_VERSION }}.exe.sha256
          ls ${{ github.workspace }}\chia-blockchain-gui\release-builds\windows-installer\
 
-<<<<<<< HEAD
-=======
-    - name: Install py3createtorrent
-      if: env.FULL_RELEASE == 'true'
-      run: |
-        pip3 install py3createtorrent
-
-    - name: Create torrent
-      if: env.FULL_RELEASE == 'true'
-      env:
-        GH_TOKEN: ${{ secrets.GITHUB_TOKEN }}
-      run: |
-        py3createtorrent -f -t udp://tracker.opentrackr.org:1337/announce ${{ github.workspace }}\chia-blockchain-gui\release-builds\windows-installer\ChiaSetup-${{ steps.version_number.outputs.CHIA_INSTALLER_VERSION }}.exe -o ${{ github.workspace }}\chia-blockchain-gui\release-builds\windows-installer\ChiaSetup-${{ steps.version_number.outputs.CHIA_INSTALLER_VERSION }}.exe.torrent --webseed https://download.chia.net/install/ChiaSetup-${{ steps.version_number.outputs.CHIA_INSTALLER_VERSION }}.exe
-        ls
-        gh release upload $env:RELEASE_TAG ${{ github.workspace }}\chia-blockchain-gui\release-builds\windows-installer\ChiaSetup-${{ steps.version_number.outputs.CHIA_INSTALLER_VERSION }}.exe.torrent
-
-    - name: Upload Dev Installer
-      if: steps.check_secrets.outputs.HAS_AWS_SECRET && github.ref == 'refs/heads/main'
-      env:
-        CHIA_INSTALLER_VERSION: ${{ steps.version_number.outputs.CHIA_INSTALLER_VERSION }}
-      run: |
-        aws s3 cp ${{ github.workspace }}\chia-blockchain-gui\release-builds\windows-installer\ChiaSetup-${{ steps.version_number.outputs.CHIA_INSTALLER_VERSION }}.exe s3://download.chia.net/latest-dev/ChiaSetup-latest-dev.exe
-        aws s3 cp ${{ github.workspace }}\chia-blockchain-gui\release-builds\windows-installer\ChiaSetup-${{ steps.version_number.outputs.CHIA_INSTALLER_VERSION }}.exe.sha256 s3://download.chia.net/latest-dev/ChiaSetup-latest-dev.exe.sha256
-
-    - name: Upload Release Files
-      if: steps.check_secrets.outputs.HAS_AWS_SECRET && env.FULL_RELEASE == 'true'
-      env:
-        AWS_ACCESS_KEY_ID: ${{ secrets.INSTALLER_UPLOAD_KEY }}
-        AWS_SECRET_ACCESS_KEY: ${{ secrets.INSTALLER_UPLOAD_SECRET }}
-      run: |
-        aws s3 cp ${{ github.workspace }}\chia-blockchain-gui\release-builds\windows-installer\ChiaSetup-${{ steps.version_number.outputs.CHIA_INSTALLER_VERSION }}.exe s3://download.chia.net/install/
-        aws s3 cp ${{ github.workspace }}\chia-blockchain-gui\release-builds\windows-installer\ChiaSetup-${{ steps.version_number.outputs.CHIA_INSTALLER_VERSION }}.exe.sha256 s3://download.chia.net/install/
-        aws s3 cp ${{ github.workspace }}\chia-blockchain-gui\release-builds\windows-installer\ChiaSetup-${{ steps.version_number.outputs.CHIA_INSTALLER_VERSION }}.exe.torrent s3://download.chia.net/torrents/
-
-    - name: Get tag name
-      if: startsWith(github.ref, 'refs/tags/')
-      id: tag-name
-      run: |
-        echo "::set-output name=TAG_NAME::$(echo ${{ github.ref }} | cut -d'/' -f 3)"
-        echo "::set-output name=REPO_NAME::$(echo ${{ github.repository }} | cut -d'/' -f 2)"
-
-    - name: Upload release artifacts
-      if: env.RELEASE == 'true'
-      env:
-        GH_TOKEN: ${{ secrets.GITHUB_TOKEN }}
-        CHIA_INSTALLER_VERSION: ${{ steps.version_number.outputs.CHIA_INSTALLER_VERSION }}
-      run: |
-        gh release upload $env:RELEASE_TAG ${{ github.workspace }}\chia-blockchain-gui\release-builds\windows-installer\ChiaSetup-${{ steps.version_number.outputs.CHIA_INSTALLER_VERSION }}.exe
-
-    - name: Mark installer complete
-      if: steps.check_secrets.outputs.HAS_GLUE_SECRET && env.FULL_RELEASE == 'true'
-      run: |
-        $headers = @{
-            Authorization="Bearer ${{ secrets.GLUE_ACCESS_TOKEN }}"
-        }
-        $data = @{
-            chia_ref='${{ steps.tag-name.outputs.TAG_NAME }}'
-        }
-        $json = $data | ConvertTo-Json
-        $response = Invoke-RestMethod '${{ secrets.GLUE_API_URL }}/api/v1/${{ steps.tag-name.outputs.REPO_NAME }}/${{ steps.tag-name.outputs.TAG_NAME }}/success/build-windows' -Method Post -Body $json -ContentType 'application/json' -Headers $headers
-
->>>>>>> 0ab3cd76
     - name: Remove Windows exe and installer to exclude from cache
       run: |
         Remove-Item .\chia-blockchain-gui\packages\gui\dist -Recurse -Force
