name: 📦🚀 Build Installer - Windows 10

on:
  workflow_dispatch:
    inputs:
      release_type:
        description: "Tagged release testing scenario"
        required: false
        type: choice
        default: ""
        options:
          - ""
          - 9.9.9-b1
          - 9.9.9-rc1
          - 9.9.9
  push:
    paths-ignore:
      - "**.md"
    branches:
      - "long_lived/**"
      - main
      - "release/**"
  release:
    types: [published]
  pull_request:
    paths-ignore:
      - "**.md"
    branches:
      - "**"

concurrency:
  # SHA is added to the end if on `main` to let all main workflows run
  group: ${{ github.ref }}-${{ github.workflow }}-${{ github.event_name }}-${{ (github.ref == 'refs/heads/main' || startsWith(github.ref, 'refs/heads/release/') || startsWith(github.ref, 'refs/heads/long_lived/')) && github.sha || '' }}
  cancel-in-progress: true

permissions:
  id-token: write
  contents: write

jobs:
  build:
    name: Build EXE
    runs-on: [windows-2019]
    timeout-minutes: 65
    outputs:
      chia-installer-version: ${{ steps.version_number.outputs.CHIA_INSTALLER_VERSION }}
    strategy:
      fail-fast: false
      matrix:
        python-version: ["3.10"]

    steps:
      - name: Checkout Code
        uses: actions/checkout@v4
        with:
          fetch-depth: 0
          submodules: recursive

      - name: Set Env
        uses: Chia-Network/actions/setjobenv@main
        env:
          GH_TOKEN: ${{ secrets.GITHUB_TOKEN }}

      - name: Check tag type
        shell: bash
        run: |
          REG_B="^[0-9]+\.[0-9]+\.[0-9]+-b[0-9]+$"
          REG_RC="^[0-9]+\.[0-9]+\.[0-9]+-rc[0-9]+$"
          if [[ "${{ github.event.release.tag_name }}" =~ $REG_B ]] || [[ "${{ inputs.release_type }}" =~ $REG_B ]]; then
            echo "TAG_TYPE=beta"
            echo "TAG_TYPE=beta" >> "$GITHUB_ENV"
          elif [[ "${{ github.event.release.tag_name }}" =~ $REG_RC ]] || [[ "${{ inputs.release_type }}" =~ $REG_RC ]]; then
            echo "TAG_TYPE=rc"
            echo "TAG_TYPE=rc" >> "$GITHUB_ENV"
          fi

      - name: Set git urls to https instead of ssh
        run: |
          git config --global url."https://github.com/".insteadOf ssh://git@github.com/

      - name: Get npm cache directory
        id: npm-cache
        shell: bash
        run: |
          echo "dir=$(npm config get cache)" >> "$GITHUB_OUTPUT"

      - name: Cache npm
        uses: actions/cache@v4
        with:
          path: ${{ steps.npm-cache.outputs.dir }}
          key: ${{ runner.os }}-node-${{ hashFiles('**/package-lock.json') }}
          restore-keys: |
            ${{ runner.os }}-node-

      - uses: chia-network/actions/cache-pip@main

      - uses: Chia-Network/actions/setup-python@main
        name: Install Python ${{ matrix.python-version }}
        with:
          python-version: ${{ matrix.python-version }}

      - name: Setup Node 18.x
        uses: actions/setup-node@v4
        with:
          node-version: "18.x"

      - name: Test for secrets access
        id: check_secrets
        shell: bash
        run: |
          unset HAS_SIGNING_SECRET

          if [ -n "$SIGNING_SECRET" ]; then HAS_SIGNING_SECRET='true' ; fi
          echo "HAS_SIGNING_SECRET=${HAS_SIGNING_SECRET}" >> "$GITHUB_OUTPUT"
        env:
          SIGNING_SECRET: "${{ secrets.SM_CLIENT_CERT_FILE_B64 }}"

      - name: Setup Certificate
        if: steps.check_secrets.outputs.HAS_SIGNING_SECRET
        shell: bash
        run: |
          echo "${{ secrets.SM_CLIENT_CERT_FILE_B64 }}" | base64 --decode > /d/Certificate_pkcs12.p12

      - name: Set signing variables
        if: steps.check_secrets.outputs.HAS_SIGNING_SECRET
        shell: bash
        run: |
          echo "SM_HOST=${{ secrets.SM_HOST }}" >> "$GITHUB_ENV"
          echo "SM_API_KEY=${{ secrets.SM_API_KEY }}" >> "$GITHUB_ENV"
          echo "SM_CLIENT_CERT_FILE=D:\\Certificate_pkcs12.p12" >> "$GITHUB_ENV"
          echo "SM_CLIENT_CERT_PASSWORD=${{ secrets.SM_CLIENT_CERT_PASSWORD }}" >> "$GITHUB_ENV"
          echo "SM_CODE_SIGNING_CERT_SHA1_HASH=${{ secrets.SM_CODE_SIGNING_CERT_SHA1_HASH }}" >> "$GITHUB_ENV"
          echo "C:\Program Files (x86)\Windows Kits\10\App Certification Kit" >> $GITHUB_PATH
          echo "C:\Program Files (x86)\Microsoft SDKs\Windows\v10.0A\bin\NETFX 4.8 Tools" >> $GITHUB_PATH
          echo "C:\Program Files\DigiCert\DigiCert One Signing Manager Tools" >> $GITHUB_PATH

      - name: Setup SSM KSP on windows latest
        if: steps.check_secrets.outputs.HAS_SIGNING_SECRET
        shell: cmd
        run: |
          curl -X GET https://download.chia.net/dc/smtools-windows-x64.msi -o smtools-windows-x64.msi
          msiexec /i smtools-windows-x64.msi /quiet /qn
          smksp_registrar.exe list
          smctl.exe keypair ls
          C:\Windows\System32\certutil.exe -csp "DigiCert Signing Manager KSP" -key -user
          smksp_cert_sync.exe

      # Create our own venv outside of the git directory JUST for getting the ACTUAL version so that install can't break it
      - name: Get version number
        id: version_number
        shell: bash
        run: |
          python -m venv ../venv
          source ../venv/Scripts/activate
          pip3 install setuptools_scm
          CHIA_INSTALLER_VERSION=$(python ./build_scripts/installer-version.py)
          echo "$CHIA_INSTALLER_VERSION"
          echo "CHIA_INSTALLER_VERSION=$CHIA_INSTALLER_VERSION" >> "$GITHUB_OUTPUT"
          deactivate

      - name: Get latest madmax plotter
        env:
          GH_TOKEN: ${{ secrets.GITHUB_TOKEN }}
        shell: bash
        run: |
          LATEST_MADMAX=$(gh api repos/Chia-Network/chia-plotter-madmax/releases/latest --jq 'select(.prerelease == false) | .tag_name')
          mkdir "$GITHUB_WORKSPACE"\\madmax
          gh release download -R Chia-Network/chia-plotter-madmax "$LATEST_MADMAX" -p 'chia_plot-*.exe' -O "$GITHUB_WORKSPACE"\\madmax\\chia_plot.exe
          gh release download -R Chia-Network/chia-plotter-madmax "$LATEST_MADMAX" -p 'chia_plot_k34-*.exe' -O "$GITHUB_WORKSPACE"\\madmax\\chia_plot_k34.exe

      - name: Fetch bladebit versions
        shell: bash
        env:
          GH_TOKEN: ${{ secrets.GITHUB_TOKEN }}
        run: |
          # Fetch the latest version of each type
          LATEST_RELEASE=$(gh api repos/Chia-Network/bladebit/releases/latest --jq 'select(.prerelease == false) | .tag_name')
          LATEST_BETA=$(gh api repos/Chia-Network/bladebit/releases --jq 'map(select(.prerelease) | select(.tag_name | test("^v[0-9]+\\.[0-9]+\\.[0-9]+-beta[0-9]+$"))) | first | .tag_name')
          LATEST_RC=$(gh api repos/Chia-Network/bladebit/releases --jq 'map(select(.prerelease) | select(.tag_name | test("^v[0-9]+\\.[0-9]+\\.[0-9]+-rc[0-9]+$"))) | first | .tag_name')

          # Compare the versions and choose the newest that matches the requirements
          if [[ "$TAG_TYPE" == "beta" || -z "$TAG_TYPE" ]]; then
            # For beta or dev builds (indicated by the absence of a tag), use the latest version available
            LATEST_VERSION=$(printf "%s\n%s\n%s\n" "$LATEST_RELEASE" "$LATEST_BETA" "$LATEST_RC" | sed '/-/!s/$/_/' | sort -V | sed 's/_$//' | tail -n 1)
          elif [[ "$TAG_TYPE" == "rc" ]]; then
            # For RC builds, use the latest RC or full release if it's newer
            LATEST_VERSION=$(printf "%s\n%s\n" "$LATEST_RELEASE" "$LATEST_RC" | sed '/-/!s/$/_/' | sort -V | sed 's/_$//' | tail -n 1)
          else
            # For full releases, use the latest full release
            LATEST_VERSION="$LATEST_RELEASE"
          fi
          echo "LATEST_VERSION=$LATEST_VERSION" >> "$GITHUB_ENV"

      - name: Get latest bladebit plotter
        shell: bash
        env:
          GH_TOKEN: ${{ secrets.GITHUB_TOKEN }}
        run: |
          # Download and extract the chosen version
          mkdir "$GITHUB_WORKSPACE\\bladebit"
          cd "$GITHUB_WORKSPACE\\bladebit"
          gh release download -R Chia-Network/bladebit "$LATEST_VERSION" -p 'bladebit*windows-x86-64.zip'
          ls *.zip | xargs -I{} bash -c 'unzip {} && rm {}'
          cd "$OLDPWD"

      - uses: ./.github/actions/install
        with:
          python-version: ${{ matrix.python-version }}
          development: true
          constraints-file-artifact-name: constraints-file-intel

      - uses: chia-network/actions/activate-venv@main

      - name: Prepare GUI cache
        id: gui-ref
        shell: bash
        run: |
          gui_ref=$(git submodule status chia-blockchain-gui | sed -e 's/^ //g' -e 's/ chia-blockchain-gui.*$//g')
          echo "${gui_ref}"
          echo "GUI_REF=${gui_ref}" >> "$GITHUB_OUTPUT"
          echo "rm -rf ./chia-blockchain-gui"
          rm -rf ./chia-blockchain-gui

      - name: Cache GUI
        uses: actions/cache@v4
        id: cache-gui
        with:
          path: .\chia-blockchain-gui
          key: ${{ runner.os }}-chia-blockchain-gui-${{ steps.gui-ref.outputs.GUI_REF }}

      - if: steps.cache-gui.outputs.cache-hit != 'true'
        name: Build GUI
        continue-on-error: false
        run: |
          cd .\build_scripts
          .\build_windows-1-gui.ps1

      - name: Build Windows installer
        env:
          CHIA_INSTALLER_VERSION: ${{ steps.version_number.outputs.CHIA_INSTALLER_VERSION }}
          HAS_SIGNING_SECRET: ${{ steps.check_secrets.outputs.HAS_SIGNING_SECRET }}
        run: |
          $env:path="C:\Program` Files` (x86)\Microsoft` Visual` Studio\2019\Enterprise\SDK\ScopeCppSDK\vc15\VC\bin\;$env:path"
          $env:path="C:\Program` Files` (x86)\Windows` Kits\10\App` Certification` Kit;$env:path"
          cd .\build_scripts
          .\build_windows-2-installer.ps1

      - name: Upload Installer to artifacts
        uses: actions/upload-artifact@v4
        with:
          name: chia-installers-windows-exe-intel
          path: ${{ github.workspace }}\chia-blockchain-gui\release-builds\

      - name: Remove Windows exe and installer to exclude from cache
        run: |
          Remove-Item .\chia-blockchain-gui\packages\gui\dist -Recurse -Force
          Remove-Item .\chia-blockchain-gui\packages\gui\daemon -Recurse -Force
          Remove-Item .\chia-blockchain-gui\Chia-win32-x64 -Recurse -Force
          Remove-Item .\chia-blockchain-gui\release-builds -Recurse -Force

  publish:
    name: Publish EXE
    runs-on: [windows-2019]
    defaults:
      run:
        shell: bash
    needs:
      - build
    timeout-minutes: 5
    strategy:
      fail-fast: false
      matrix:
        python-version: ["3.10"]

    env:
      CHIA_INSTALLER_VERSION: ${{ needs.build.outputs.chia-installer-version }}

    steps:
      - uses: Chia-Network/actions/clean-workspace@main

      - uses: Chia-Network/actions/setup-python@main
        with:
          python-version: ${{ matrix.python-version }}

      - uses: chia-network/actions/create-venv@main
        id: create-venv

      - uses: chia-network/actions/activate-venv@main
        with:
          directories: ${{ steps.create-venv.outputs.activate-venv-directories }}

      - name: Download constraints file
        uses: actions/download-artifact@v4
        with:
          name: constraints-file-intel
          path: venv

      - name: Install utilities
        run: |
          pip install --constraint venv/constraints.txt py3createtorrent

      - name: Download packages
        uses: actions/download-artifact@v4
        with:
          name: chia-installers-windows-exe-intel
          path: chia-blockchain-gui/release-builds/

      - name: Set Env
        uses: Chia-Network/actions/setjobenv@main
        env:
          GH_TOKEN: ${{ secrets.GITHUB_TOKEN }}

      - name: Test for secrets access
        id: check_secrets
        run: |
          unset HAS_AWS_SECRET
          unset HAS_GLUE_SECRET

          if [ -n "$AWS_SECRET" ]; then HAS_AWS_SECRET='true' ; fi
          echo HAS_AWS_SECRET=${HAS_AWS_SECRET} >> "$GITHUB_OUTPUT"

          if [ -n "$GLUE_API_URL" ]; then HAS_GLUE_SECRET='true' ; fi
          echo HAS_GLUE_SECRET=${HAS_GLUE_SECRET} >> "$GITHUB_OUTPUT"
        env:
          SIGNING_SECRET: "${{ secrets.SM_CLIENT_CERT_FILE_B64 }}"
          AWS_SECRET: "${{ secrets.CHIA_AWS_ACCOUNT_ID }}"
          GLUE_API_URL: "${{ secrets.GLUE_API_URL }}"

      - name: Install AWS CLI
        if: steps.check_secrets.outputs.HAS_AWS_SECRET
        shell: pwsh
        run: |
          msiexec.exe /i https://awscli.amazonaws.com/AWSCLIV2.msi

<<<<<<< HEAD
    - name: Configure AWS credentials
      if: steps.check_secrets.outputs.HAS_AWS_SECRET
      uses: aws-actions/configure-aws-credentials@v4
      with:
        role-to-assume: arn:aws:iam::${{ secrets.CHIA_AWS_ACCOUNT_ID }}:role/installer-upload
        aws-region: us-west-2

    - name: Upload to s3
      if: steps.check_secrets.outputs.HAS_AWS_SECRET
      run: |
        GIT_SHORT_HASH=$(echo "${GITHUB_SHA}" | cut -c1-8)
        CHIA_DEV_BUILD=${CHIA_INSTALLER_VERSION}-$GIT_SHORT_HASH
        echo CHIA_DEV_BUILD=${CHIA_DEV_BUILD} >> "$GITHUB_OUTPUT"
        echo ${CHIA_DEV_BUILD}
        pwd
        aws s3 cp chia-blockchain-gui/release-builds/windows-installer/ChiaSetup-${CHIA_INSTALLER_VERSION}.exe s3://download.chia.net/dev/ChiaSetup-${CHIA_DEV_BUILD}.exe

    - name: Create Checksums
      shell: pwsh
      run: |
         certutil.exe -hashfile ${{ github.workspace }}/chia-blockchain-gui/release-builds/windows-installer/ChiaSetup-${{ env.CHIA_INSTALLER_VERSION }}.exe SHA256 > ${{ github.workspace }}/chia-blockchain-gui/release-builds/windows-installer/ChiaSetup-${{ env.CHIA_INSTALLER_VERSION }}.exe.sha256
         ls ${{ github.workspace }}/chia-blockchain-gui/release-builds/windows-installer/

    - name: Upload Dev Installer
      if: steps.check_secrets.outputs.HAS_AWS_SECRET && github.ref == 'refs/heads/main'
      run: |
        aws s3 cp "${GITHUB_WORKSPACE}"/chia-blockchain-gui/release-builds/windows-installer/ChiaSetup-${{ env.CHIA_INSTALLER_VERSION }}.exe s3://download.chia.net/latest-dev/ChiaSetup-latest-dev.exe
        aws s3 cp "${GITHUB_WORKSPACE}"/chia-blockchain-gui/release-builds/windows-installer/ChiaSetup-${{ env.CHIA_INSTALLER_VERSION }}.exe.sha256 s3://download.chia.net/latest-dev/ChiaSetup-latest-dev.exe.sha256

    - name: Upload Release Files
      if: steps.check_secrets.outputs.HAS_AWS_SECRET && env.FULL_RELEASE == 'true'
      run: |
        aws s3 cp "${GITHUB_WORKSPACE}"/chia-blockchain-gui/release-builds/windows-installer/ChiaSetup-${{ env.CHIA_INSTALLER_VERSION }}.exe s3://download.chia.net/install/
        aws s3 cp "${GITHUB_WORKSPACE}"/chia-blockchain-gui/release-builds/windows-installer/ChiaSetup-${{ env.CHIA_INSTALLER_VERSION }}.exe.sha256 s3://download.chia.net/install/
        aws s3 cp "${GITHUB_WORKSPACE}"/chia-blockchain-gui/release-builds/windows-installer/ChiaSetup-${{ env.CHIA_INSTALLER_VERSION }}.exe.torrent s3://download.chia.net/torrents/

    - name: Upload release artifacts
      if: env.RELEASE == 'true'
      env:
        GH_TOKEN: ${{ secrets.GITHUB_TOKEN }}
      run: |
        gh release upload --repo ${{ github.repository }} $RELEASE_TAG "${GITHUB_WORKSPACE}"/chia-blockchain-gui/release-builds/windows-installer/ChiaSetup-${{ env.CHIA_INSTALLER_VERSION }}.exe

    - uses: Chia-Network/actions/github/jwt@main
      if: steps.check_secrets.outputs.HAS_GLUE_SECRET

    - name: Mark pre-release installer complete
      if: steps.check_secrets.outputs.HAS_GLUE_SECRET && env.PRE_RELEASE == 'true'
      run: |
        curl -s -XPOST -H "Authorization: Bearer ${{ env.JWT_TOKEN }}" --data '{"chia_ref": "${{ env.RELEASE_TAG }}"}' ${{ secrets.GLUE_API_URL }}/api/v1/${{ env.RFC_REPO }}-prerelease/${{ env.RELEASE_TAG }}/success/build-windows

    - name: Mark release installer complete
      if: steps.check_secrets.outputs.HAS_GLUE_SECRET && env.FULL_RELEASE == 'true'
      run: |
        curl -s -XPOST -H "Authorization: Bearer ${{ env.JWT_TOKEN }}" --data '{"chia_ref": "${{ env.RELEASE_TAG }}"}' ${{ secrets.GLUE_API_URL }}/api/v1/${{ env.RFC_REPO }}/${{ env.RELEASE_TAG }}/success/build-windows
=======
      - name: Configure AWS credentials
        if: steps.check_secrets.outputs.HAS_AWS_SECRET
        uses: aws-actions/configure-aws-credentials@v4
        with:
          role-to-assume: arn:aws:iam::${{ secrets.CHIA_AWS_ACCOUNT_ID }}:role/installer-upload
          aws-region: us-west-2

      - name: Upload to s3
        if: steps.check_secrets.outputs.HAS_AWS_SECRET
        run: |
          GIT_SHORT_HASH=$(echo "${GITHUB_SHA}" | cut -c1-8)
          CHIA_DEV_BUILD=${CHIA_INSTALLER_VERSION}-$GIT_SHORT_HASH
          echo CHIA_DEV_BUILD=${CHIA_DEV_BUILD} >> "$GITHUB_OUTPUT"
          echo ${CHIA_DEV_BUILD}
          pwd
          aws s3 cp chia-blockchain-gui/release-builds/windows-installer/ChiaSetup-${CHIA_INSTALLER_VERSION}.exe s3://download.chia.net/dev/ChiaSetup-${CHIA_DEV_BUILD}.exe

      - name: Create Checksums
        shell: pwsh
        run: |
          certutil.exe -hashfile ${{ github.workspace }}/chia-blockchain-gui/release-builds/windows-installer/ChiaSetup-${{ env.CHIA_INSTALLER_VERSION }}.exe SHA256 > ${{ github.workspace }}/chia-blockchain-gui/release-builds/windows-installer/ChiaSetup-${{ env.CHIA_INSTALLER_VERSION }}.exe.sha256
          ls ${{ github.workspace }}/chia-blockchain-gui/release-builds/windows-installer/

      - name: Create torrent
        if: env.FULL_RELEASE == 'true'
        env:
          GH_TOKEN: ${{ secrets.GITHUB_TOKEN }}
        run: |
          py3createtorrent -f -t udp://tracker.opentrackr.org:1337/announce "${GITHUB_WORKSPACE}"/chia-blockchain-gui/release-builds/windows-installer/ChiaSetup-${{ env.CHIA_INSTALLER_VERSION }}.exe -o "${GITHUB_WORKSPACE}"/chia-blockchain-gui/release-builds/windows-installer/ChiaSetup-${{ env.CHIA_INSTALLER_VERSION }}.exe.torrent --webseed https://download.chia.net/install/ChiaSetup-${{ env.CHIA_INSTALLER_VERSION }}.exe
          ls
          gh release upload --repo ${{ github.repository }} $RELEASE_TAG "${GITHUB_WORKSPACE}"/chia-blockchain-gui/release-builds/windows-installer/ChiaSetup-${{ env.CHIA_INSTALLER_VERSION }}.exe.torrent

      - name: Upload Dev Installer
        if: steps.check_secrets.outputs.HAS_AWS_SECRET && github.ref == 'refs/heads/main'
        run: |
          aws s3 cp "${GITHUB_WORKSPACE}"/chia-blockchain-gui/release-builds/windows-installer/ChiaSetup-${{ env.CHIA_INSTALLER_VERSION }}.exe s3://download.chia.net/latest-dev/ChiaSetup-latest-dev.exe
          aws s3 cp "${GITHUB_WORKSPACE}"/chia-blockchain-gui/release-builds/windows-installer/ChiaSetup-${{ env.CHIA_INSTALLER_VERSION }}.exe.sha256 s3://download.chia.net/latest-dev/ChiaSetup-latest-dev.exe.sha256

      - name: Upload Release Files
        if: steps.check_secrets.outputs.HAS_AWS_SECRET && env.FULL_RELEASE == 'true'
        run: |
          aws s3 cp "${GITHUB_WORKSPACE}"/chia-blockchain-gui/release-builds/windows-installer/ChiaSetup-${{ env.CHIA_INSTALLER_VERSION }}.exe s3://download.chia.net/install/
          aws s3 cp "${GITHUB_WORKSPACE}"/chia-blockchain-gui/release-builds/windows-installer/ChiaSetup-${{ env.CHIA_INSTALLER_VERSION }}.exe.sha256 s3://download.chia.net/install/
          aws s3 cp "${GITHUB_WORKSPACE}"/chia-blockchain-gui/release-builds/windows-installer/ChiaSetup-${{ env.CHIA_INSTALLER_VERSION }}.exe.torrent s3://download.chia.net/torrents/

      - name: Upload release artifacts
        if: env.RELEASE == 'true'
        env:
          GH_TOKEN: ${{ secrets.GITHUB_TOKEN }}
        run: |
          gh release upload --repo ${{ github.repository }} $RELEASE_TAG "${GITHUB_WORKSPACE}"/chia-blockchain-gui/release-builds/windows-installer/ChiaSetup-${{ env.CHIA_INSTALLER_VERSION }}.exe

      - uses: Chia-Network/actions/github/jwt@main
        if: steps.check_secrets.outputs.HAS_GLUE_SECRET

      - name: Mark pre-release installer complete
        if: steps.check_secrets.outputs.HAS_GLUE_SECRET && env.PRE_RELEASE == 'true'
        run: |
          curl -s -XPOST -H "Authorization: Bearer ${{ env.JWT_TOKEN }}" --data '{"chia_ref": "${{ env.RELEASE_TAG }}"}' ${{ secrets.GLUE_API_URL }}/api/v1/${{ env.RFC_REPO }}-prerelease/${{ env.RELEASE_TAG }}/success/build-windows

      - name: Mark release installer complete
        if: steps.check_secrets.outputs.HAS_GLUE_SECRET && env.FULL_RELEASE == 'true'
        run: |
          curl -s -XPOST -H "Authorization: Bearer ${{ env.JWT_TOKEN }}" --data '{"chia_ref": "${{ env.RELEASE_TAG }}"}' ${{ secrets.GLUE_API_URL }}/api/v1/${{ env.RFC_REPO }}/${{ env.RELEASE_TAG }}/success/build-windows
>>>>>>> 5ec14169

  test:
    name: Test ${{ matrix.os.name }}
    runs-on: ${{ matrix.os.runs-on[matrix.arch.matrix] }}
    needs:
      - build
    strategy:
      fail-fast: false
      matrix:
        os:
          - name: 2019
            matrix: 2019
            runs-on:
              intel: windows-2019
          - name: 2022
            matrix: 2022
            runs-on:
              intel: windows-2022
        arch:
          - name: Intel
            matrix: intel

    steps:
      - uses: Chia-Network/actions/clean-workspace@main

      - name: Download packages
        uses: actions/download-artifact@v4
        with:
          name: chia-installers-windows-exe-intel
          path: packages

      - name: Install package
        env:
          INSTALL_PATH: ${{ github.workspace }}\installed
        run: |
          dir ./packages/
          $env:INSTALLER_PATH = (Get-ChildItem packages/windows-installer/ChiaSetup-*.exe)
          Start-Process -Wait -FilePath $env:INSTALLER_PATH -ArgumentList "/S", ("/D=" + $env:INSTALL_PATH)

      - name: List installed files
        run: |
          Get-ChildItem -Recurse $env:INSTALL_PATH | Select FullName

      - name: Run chia dev installers test
        env:
          INSTALL_PATH: ${{ github.workspace }}\installed
        run: |
          & ($env:INSTALL_PATH + "\resources\app.asar.unpacked\daemon\chia.exe") dev installers test --expected-chia-version "${{ needs.build.outputs.chia-installer-version }}"<|MERGE_RESOLUTION|>--- conflicted
+++ resolved
@@ -332,63 +332,6 @@
         run: |
           msiexec.exe /i https://awscli.amazonaws.com/AWSCLIV2.msi
 
-<<<<<<< HEAD
-    - name: Configure AWS credentials
-      if: steps.check_secrets.outputs.HAS_AWS_SECRET
-      uses: aws-actions/configure-aws-credentials@v4
-      with:
-        role-to-assume: arn:aws:iam::${{ secrets.CHIA_AWS_ACCOUNT_ID }}:role/installer-upload
-        aws-region: us-west-2
-
-    - name: Upload to s3
-      if: steps.check_secrets.outputs.HAS_AWS_SECRET
-      run: |
-        GIT_SHORT_HASH=$(echo "${GITHUB_SHA}" | cut -c1-8)
-        CHIA_DEV_BUILD=${CHIA_INSTALLER_VERSION}-$GIT_SHORT_HASH
-        echo CHIA_DEV_BUILD=${CHIA_DEV_BUILD} >> "$GITHUB_OUTPUT"
-        echo ${CHIA_DEV_BUILD}
-        pwd
-        aws s3 cp chia-blockchain-gui/release-builds/windows-installer/ChiaSetup-${CHIA_INSTALLER_VERSION}.exe s3://download.chia.net/dev/ChiaSetup-${CHIA_DEV_BUILD}.exe
-
-    - name: Create Checksums
-      shell: pwsh
-      run: |
-         certutil.exe -hashfile ${{ github.workspace }}/chia-blockchain-gui/release-builds/windows-installer/ChiaSetup-${{ env.CHIA_INSTALLER_VERSION }}.exe SHA256 > ${{ github.workspace }}/chia-blockchain-gui/release-builds/windows-installer/ChiaSetup-${{ env.CHIA_INSTALLER_VERSION }}.exe.sha256
-         ls ${{ github.workspace }}/chia-blockchain-gui/release-builds/windows-installer/
-
-    - name: Upload Dev Installer
-      if: steps.check_secrets.outputs.HAS_AWS_SECRET && github.ref == 'refs/heads/main'
-      run: |
-        aws s3 cp "${GITHUB_WORKSPACE}"/chia-blockchain-gui/release-builds/windows-installer/ChiaSetup-${{ env.CHIA_INSTALLER_VERSION }}.exe s3://download.chia.net/latest-dev/ChiaSetup-latest-dev.exe
-        aws s3 cp "${GITHUB_WORKSPACE}"/chia-blockchain-gui/release-builds/windows-installer/ChiaSetup-${{ env.CHIA_INSTALLER_VERSION }}.exe.sha256 s3://download.chia.net/latest-dev/ChiaSetup-latest-dev.exe.sha256
-
-    - name: Upload Release Files
-      if: steps.check_secrets.outputs.HAS_AWS_SECRET && env.FULL_RELEASE == 'true'
-      run: |
-        aws s3 cp "${GITHUB_WORKSPACE}"/chia-blockchain-gui/release-builds/windows-installer/ChiaSetup-${{ env.CHIA_INSTALLER_VERSION }}.exe s3://download.chia.net/install/
-        aws s3 cp "${GITHUB_WORKSPACE}"/chia-blockchain-gui/release-builds/windows-installer/ChiaSetup-${{ env.CHIA_INSTALLER_VERSION }}.exe.sha256 s3://download.chia.net/install/
-        aws s3 cp "${GITHUB_WORKSPACE}"/chia-blockchain-gui/release-builds/windows-installer/ChiaSetup-${{ env.CHIA_INSTALLER_VERSION }}.exe.torrent s3://download.chia.net/torrents/
-
-    - name: Upload release artifacts
-      if: env.RELEASE == 'true'
-      env:
-        GH_TOKEN: ${{ secrets.GITHUB_TOKEN }}
-      run: |
-        gh release upload --repo ${{ github.repository }} $RELEASE_TAG "${GITHUB_WORKSPACE}"/chia-blockchain-gui/release-builds/windows-installer/ChiaSetup-${{ env.CHIA_INSTALLER_VERSION }}.exe
-
-    - uses: Chia-Network/actions/github/jwt@main
-      if: steps.check_secrets.outputs.HAS_GLUE_SECRET
-
-    - name: Mark pre-release installer complete
-      if: steps.check_secrets.outputs.HAS_GLUE_SECRET && env.PRE_RELEASE == 'true'
-      run: |
-        curl -s -XPOST -H "Authorization: Bearer ${{ env.JWT_TOKEN }}" --data '{"chia_ref": "${{ env.RELEASE_TAG }}"}' ${{ secrets.GLUE_API_URL }}/api/v1/${{ env.RFC_REPO }}-prerelease/${{ env.RELEASE_TAG }}/success/build-windows
-
-    - name: Mark release installer complete
-      if: steps.check_secrets.outputs.HAS_GLUE_SECRET && env.FULL_RELEASE == 'true'
-      run: |
-        curl -s -XPOST -H "Authorization: Bearer ${{ env.JWT_TOKEN }}" --data '{"chia_ref": "${{ env.RELEASE_TAG }}"}' ${{ secrets.GLUE_API_URL }}/api/v1/${{ env.RFC_REPO }}/${{ env.RELEASE_TAG }}/success/build-windows
-=======
       - name: Configure AWS credentials
         if: steps.check_secrets.outputs.HAS_AWS_SECRET
         uses: aws-actions/configure-aws-credentials@v4
@@ -412,15 +355,6 @@
           certutil.exe -hashfile ${{ github.workspace }}/chia-blockchain-gui/release-builds/windows-installer/ChiaSetup-${{ env.CHIA_INSTALLER_VERSION }}.exe SHA256 > ${{ github.workspace }}/chia-blockchain-gui/release-builds/windows-installer/ChiaSetup-${{ env.CHIA_INSTALLER_VERSION }}.exe.sha256
           ls ${{ github.workspace }}/chia-blockchain-gui/release-builds/windows-installer/
 
-      - name: Create torrent
-        if: env.FULL_RELEASE == 'true'
-        env:
-          GH_TOKEN: ${{ secrets.GITHUB_TOKEN }}
-        run: |
-          py3createtorrent -f -t udp://tracker.opentrackr.org:1337/announce "${GITHUB_WORKSPACE}"/chia-blockchain-gui/release-builds/windows-installer/ChiaSetup-${{ env.CHIA_INSTALLER_VERSION }}.exe -o "${GITHUB_WORKSPACE}"/chia-blockchain-gui/release-builds/windows-installer/ChiaSetup-${{ env.CHIA_INSTALLER_VERSION }}.exe.torrent --webseed https://download.chia.net/install/ChiaSetup-${{ env.CHIA_INSTALLER_VERSION }}.exe
-          ls
-          gh release upload --repo ${{ github.repository }} $RELEASE_TAG "${GITHUB_WORKSPACE}"/chia-blockchain-gui/release-builds/windows-installer/ChiaSetup-${{ env.CHIA_INSTALLER_VERSION }}.exe.torrent
-
       - name: Upload Dev Installer
         if: steps.check_secrets.outputs.HAS_AWS_SECRET && github.ref == 'refs/heads/main'
         run: |
@@ -453,7 +387,6 @@
         if: steps.check_secrets.outputs.HAS_GLUE_SECRET && env.FULL_RELEASE == 'true'
         run: |
           curl -s -XPOST -H "Authorization: Bearer ${{ env.JWT_TOKEN }}" --data '{"chia_ref": "${{ env.RELEASE_TAG }}"}' ${{ secrets.GLUE_API_URL }}/api/v1/${{ env.RFC_REPO }}/${{ env.RELEASE_TAG }}/success/build-windows
->>>>>>> 5ec14169
 
   test:
     name: Test ${{ matrix.os.name }}
