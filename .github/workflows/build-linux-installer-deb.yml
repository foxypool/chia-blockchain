--- conflicted
+++ resolved
@@ -57,20 +57,12 @@
             arch: amd64
             madmax-suffix: "x86-64"
             bladebit-suffix: "ubuntu-x86-64.tar.gz"
-<<<<<<< HEAD
-=======
             arch-artifact-name: intel
-          - runs-on: [Linux, ARM64]
-            arch: arm64
-            madmax-suffix: "arm64"
-            bladebit-suffix: "ubuntu-arm64.tar.gz"
-            arch-artifact-name: arm
 
     env:
       CHIA_INSTALLER_VERSION: ${{ needs.version.outputs.chia-installer-version }}
       SETUPTOOLS_SCM_PRETEND_VERSION_FOR_CHIA_BLOCKCHAIN: ${{ needs.version.outputs.chia-installer-version }}
       TAG_TYPE: ${{ needs.version.outputs.tag-type }}
->>>>>>> 85ca5802
 
     steps:
       - uses: Chia-Network/actions/clean-workspace@main
@@ -203,132 +195,6 @@
     strategy:
       fail-fast: false
       matrix:
-<<<<<<< HEAD
-        python-version: ["3.10"]
-        os:
-          - arch: amd64
-            glue-name: "build-amd64-deb"
-            timeout: 5
-
-    env:
-      CHIA_INSTALLER_VERSION: ${{ needs.build.outputs.chia-installer-version }}
-
-    steps:
-      - uses: Chia-Network/actions/clean-workspace@main
-
-      - uses: Chia-Network/actions/setup-python@main
-        with:
-          python-version: ${{ matrix.python-version }}
-
-      - uses: chia-network/actions/create-venv@main
-        id: create-venv
-
-      - uses: chia-network/actions/activate-venv@main
-        with:
-          directories: ${{ steps.create-venv.outputs.activate-venv-directories }}
-
-      - name: Download constraints file
-        uses: actions/download-artifact@v4
-        with:
-          name: constraints-file-${{ matrix.os.arch }}
-          path: venv
-
-      - name: Install utilities
-        run: |
-          pip install --constraint venv/constraints.txt py3createtorrent
-
-      - name: Download packages
-        uses: actions/download-artifact@v4
-        with:
-          name: chia-installers-linux-deb-${{ matrix.os.arch }}
-          path: build_scripts/final_installer/
-
-      - name: Set Env
-        uses: Chia-Network/actions/setjobenv@main
-        env:
-          GH_TOKEN: ${{ secrets.GITHUB_TOKEN }}
-
-      - name: Test for secrets access
-        id: check_secrets
-        shell: bash
-        run: |
-          unset HAS_AWS_SECRET
-          unset HAS_GLUE_SECRET
-
-          if [ -n "$AWS_SECRET" ]; then HAS_AWS_SECRET='true' ; fi
-          echo HAS_AWS_SECRET=${HAS_AWS_SECRET} >> "$GITHUB_OUTPUT"
-
-          if [ -n "$GLUE_API_URL" ]; then HAS_GLUE_SECRET='true' ; fi
-          echo HAS_GLUE_SECRET=${HAS_GLUE_SECRET} >> "$GITHUB_OUTPUT"
-        env:
-          AWS_SECRET: "${{ secrets.CHIA_AWS_ACCOUNT_ID }}"
-          GLUE_API_URL: "${{ secrets.GLUE_API_URL }}"
-
-      - name: Configure AWS credentials
-        if: steps.check_secrets.outputs.HAS_AWS_SECRET
-        uses: aws-actions/configure-aws-credentials@v4
-        with:
-          role-to-assume: arn:aws:iam::${{ secrets.CHIA_AWS_ACCOUNT_ID }}:role/installer-upload
-          aws-region: us-west-2
-
-      - name: Upload to s3
-        if: steps.check_secrets.outputs.HAS_AWS_SECRET
-        run: |
-          GIT_SHORT_HASH=$(echo "${GITHUB_SHA}" | cut -c1-8)
-          CHIA_DEV_BUILD=${CHIA_INSTALLER_VERSION}-$GIT_SHORT_HASH
-          echo "CHIA_DEV_BUILD=$CHIA_DEV_BUILD" >> "$GITHUB_ENV"
-          aws s3 cp "$GITHUB_WORKSPACE/build_scripts/final_installer/chia-blockchain_${CHIA_INSTALLER_VERSION}_${{ matrix.os.arch }}.deb" "s3://download.chia.net/dev/chia-blockchain_${CHIA_DEV_BUILD}_${{ matrix.os.arch }}.deb"
-          aws s3 cp "$GITHUB_WORKSPACE/build_scripts/final_installer/chia-blockchain-cli_${CHIA_INSTALLER_VERSION}-1_${{ matrix.os.arch }}.deb" "s3://download.chia.net/dev/chia-blockchain-cli_${CHIA_DEV_BUILD}-1_${{ matrix.os.arch }}.deb"
-
-      - name: Create Checksums
-        run: |
-          ls "$GITHUB_WORKSPACE"/build_scripts/final_installer/
-          sha256sum "$GITHUB_WORKSPACE"/build_scripts/final_installer/chia-blockchain_${CHIA_INSTALLER_VERSION}_${{ matrix.os.arch }}.deb > "$GITHUB_WORKSPACE"/build_scripts/final_installer/chia-blockchain_${CHIA_INSTALLER_VERSION}_${{ matrix.os.arch }}.deb.sha256
-          sha256sum "$GITHUB_WORKSPACE"/build_scripts/final_installer/chia-blockchain-cli_${CHIA_INSTALLER_VERSION}-1_${{ matrix.os.arch }}.deb > "$GITHUB_WORKSPACE"/build_scripts/final_installer/chia-blockchain-cli_${CHIA_INSTALLER_VERSION}-1_${{ matrix.os.arch }}.deb.sha256
-          ls "$GITHUB_WORKSPACE"/build_scripts/final_installer/
-
-      - name: Upload Dev Installer
-        if: steps.check_secrets.outputs.HAS_AWS_SECRET && github.ref == 'refs/heads/main'
-        run: |
-          aws s3 cp "$GITHUB_WORKSPACE"/build_scripts/final_installer/chia-blockchain_${CHIA_INSTALLER_VERSION}_${{ matrix.os.arch }}.deb s3://download.chia.net/latest-dev/chia-blockchain_${{ matrix.os.arch }}_latest_dev.deb
-          aws s3 cp "$GITHUB_WORKSPACE"/build_scripts/final_installer/chia-blockchain_${CHIA_INSTALLER_VERSION}_${{ matrix.os.arch }}.deb.sha256 s3://download.chia.net/latest-dev/chia-blockchain_${{ matrix.os.arch }}_latest_dev.deb.sha256
-          aws s3 cp "$GITHUB_WORKSPACE"/build_scripts/final_installer/chia-blockchain-cli_${CHIA_INSTALLER_VERSION}-1_${{ matrix.os.arch }}.deb s3://download.chia.net/latest-dev/chia-blockchain-cli_${{ matrix.os.arch }}_latest_dev.deb
-          aws s3 cp "$GITHUB_WORKSPACE"/build_scripts/final_installer/chia-blockchain-cli_${CHIA_INSTALLER_VERSION}-1_${{ matrix.os.arch }}.deb.sha256 s3://download.chia.net/latest-dev/chia-blockchain-cli_${{ matrix.os.arch }}_latest_dev.deb.sha256
-
-      - name: Upload Release Files
-        if: steps.check_secrets.outputs.HAS_AWS_SECRET && env.FULL_RELEASE == 'true'
-        run: |
-          aws s3 cp "$GITHUB_WORKSPACE"/build_scripts/final_installer/chia-blockchain_${CHIA_INSTALLER_VERSION}_${{ matrix.os.arch }}.deb s3://download.chia.net/install/
-          aws s3 cp "$GITHUB_WORKSPACE"/build_scripts/final_installer/chia-blockchain_${CHIA_INSTALLER_VERSION}_${{ matrix.os.arch }}.deb.sha256 s3://download.chia.net/install/
-          aws s3 cp "$GITHUB_WORKSPACE"/build_scripts/final_installer/chia-blockchain_${CHIA_INSTALLER_VERSION}_${{ matrix.os.arch }}.deb.torrent s3://download.chia.net/torrents/
-          aws s3 cp "$GITHUB_WORKSPACE"/build_scripts/final_installer/chia-blockchain-cli_${CHIA_INSTALLER_VERSION}-1_${{ matrix.os.arch }}.deb s3://download.chia.net/install/
-          aws s3 cp "$GITHUB_WORKSPACE"/build_scripts/final_installer/chia-blockchain-cli_${CHIA_INSTALLER_VERSION}-1_${{ matrix.os.arch }}.deb.sha256 s3://download.chia.net/install/
-          aws s3 cp "$GITHUB_WORKSPACE"/build_scripts/final_installer/chia-blockchain-cli_${CHIA_INSTALLER_VERSION}-1_${{ matrix.os.arch }}.deb.torrent s3://download.chia.net/torrents/
-
-      - name: Upload release artifacts
-        if: env.RELEASE == 'true'
-        env:
-          GH_TOKEN: ${{ secrets.GITHUB_TOKEN }}
-        run: |
-          gh release upload \
-            --repo ${{ github.repository }} \
-            $RELEASE_TAG \
-            build_scripts/final_installer/chia-blockchain_${CHIA_INSTALLER_VERSION}_${{ matrix.os.arch }}.deb \
-            build_scripts/final_installer/chia-blockchain-cli_${CHIA_INSTALLER_VERSION}-1_${{ matrix.os.arch }}.deb
-
-      - uses: Chia-Network/actions/github/jwt@main
-        if: steps.check_secrets.outputs.HAS_GLUE_SECRET
-
-      - name: Mark pre-release installer complete
-        if: steps.check_secrets.outputs.HAS_GLUE_SECRET && env.PRE_RELEASE == 'true'
-        run: |
-          curl -s -XPOST -H "Authorization: Bearer ${{ env.JWT_TOKEN }}" --data '{"chia_ref": "${{ env.RELEASE_TAG }}"}' ${{ secrets.GLUE_API_URL }}/api/v1/${{ env.RFC_REPO }}-prerelease/${{ env.RELEASE_TAG }}/success/${{ matrix.os.glue-name }}
-
-      - name: Mark release installer complete
-        if: steps.check_secrets.outputs.HAS_GLUE_SECRET && env.FULL_RELEASE == 'true'
-        run: |
-          curl -s -XPOST -H "Authorization: Bearer ${{ env.JWT_TOKEN }}" --data '{"chia_ref": "${{ env.RELEASE_TAG }}"}' ${{ secrets.GLUE_API_URL }}/api/v1/${{ env.RFC_REPO }}/${{ env.RELEASE_TAG }}/success/${{ matrix.os.glue-name }}
-=======
         configuration:
           - python-version: ["3.10"]
             os:
@@ -361,15 +227,10 @@
                 matrix: cli
                 glue-name: cli
             arch:
-              - name: ARM64
-                matrix: arm
-                artifact-name: arm
-                glue-name: arm
               - name: Intel
                 matrix: intel
                 artifact-name: intel
                 glue-name: intel
->>>>>>> 85ca5802
 
   test:
     name: Test ${{ matrix.distribution.name }} ${{ matrix.mode.name }} ${{ matrix.arch.name }}
@@ -414,12 +275,6 @@
             file: chia-blockchain-cli_*.deb
             package: chia-blockchain-cli
         arch:
-<<<<<<< HEAD
-=======
-          - name: ARM64
-            matrix: arm
-            artifact-name: arm
->>>>>>> 85ca5802
           - name: Intel
             matrix: intel
             artifact-name: intel
