--- conflicted
+++ resolved
@@ -326,107 +326,4 @@
     - name: Mark release installer complete
       if: steps.check_secrets.outputs.HAS_GLUE_SECRET && env.FULL_RELEASE == 'true'
       run: |
-<<<<<<< HEAD
-        curl -s -XPOST -H "Authorization: Bearer ${{ env.JWT_TOKEN }}" --data '{"chia_ref": "${{ env.RELEASE_TAG }}"}' ${{ secrets.GLUE_API_URL }}/api/v1/${{ env.RFC_REPO }}/${{ env.RELEASE_TAG }}/success/${{ matrix.os.glue-name }}
-=======
-        curl -s -XPOST -H "Authorization: Bearer ${{ env.JWT_TOKEN }}" --data '{"chia_ref": "${{ env.RELEASE_TAG }}"}' ${{ secrets.GLUE_API_URL }}/api/v1/${{ env.RFC_REPO }}/${{ env.RELEASE_TAG }}/success/${{ matrix.os.glue-name }}
-
-  test:
-    name: Test ${{ matrix.distribution.name }} ${{ matrix.mode.name }} ${{ matrix.arch.name }}
-    runs-on: ${{ matrix.os.runs-on[matrix.arch.matrix] }}
-    needs:
-    - build
-    container: ${{ matrix.distribution.url }}
-    strategy:
-      fail-fast: false
-      matrix:
-        os:
-        - runs-on:
-            arm: [linux, arm64]
-            intel: [ubuntu-latest]
-        distribution:
-        - name: debian:bullseye
-          type: debian
-          # https://packages.debian.org/bullseye/python/python3 (3.9)
-          url: "docker://debian:bullseye"
-        - name: debian:bookworm
-          type: debian
-          # https://packages.debian.org/bookworm/python/python3 (3.11)
-          url: "docker://debian:bookworm"
-        - name: ubuntu:focal (20.04)
-          type: ubuntu
-          # https://packages.ubuntu.com/focal/python3 (20.04, 3.8)
-          url: "docker://ubuntu:focal"
-        - name: ubuntu:jammy (22.04)
-          type: ubuntu
-          # https://packages.ubuntu.com/jammy/python3 (22.04, 3.10)
-          url: "docker://ubuntu:jammy"
-        mode:
-        - name: GUI
-          file: chia-blockchain_*.deb
-          package: chia-blockchain
-        - name: CLI
-          file: chia-blockchain-cli_*.deb
-          package: chia-blockchain-cli
-        arch:
-        - name: ARM64
-          matrix: arm
-          artifact-name: arm64
-        - name: Intel
-          matrix: intel
-          artifact-name: amd64
-
-    env:
-      DEBIAN_FRONTEND: noninteractive
-
-    steps:
-    - uses: Chia-Network/actions/clean-workspace@main
-
-    - name: Download packages
-      uses: actions/download-artifact@v4
-      id: download
-      with:
-        name: chia-installers-linux-deb-${{ matrix.arch.artifact-name }}
-        path: packages
-
-    - name: Update apt repos
-      run: |
-        apt-get update --yes
-
-    - name: Install package
-      run: |
-        ls -l "${{ steps.download.outputs.download-path }}"
-        apt-get install --yes "${{ steps.download.outputs.download-path }}"/${{ matrix.mode.file }}
-
-    - name: Run chia version
-      run: |
-        ACTUAL=$(chia version)
-        echo "  actual version: ${ACTUAL}"
-        if [ "${ACTUAL}" = "None" ]
-        then
-          echo "  !!! should not be None"
-          false
-        else
-          echo "  :] at least it isn't None"
-        fi
-
-    - name: Verify /opt/chia present
-      run: |
-        if [ ! -e /opt/chia ]
-        then
-          ls -l /opt
-          false
-        fi
-
-    - name: Remove package
-      run: |
-        apt-get remove --yes ${{ matrix.mode.package }}
-
-    - name: Verify /opt/chia not present
-      run: |
-        if [ -e /opt/chia ]
-        then
-          ls -lR /opt/chia
-          false
-        fi
->>>>>>> 1baff679
+        curl -s -XPOST -H "Authorization: Bearer ${{ env.JWT_TOKEN }}" --data '{"chia_ref": "${{ env.RELEASE_TAG }}"}' ${{ secrets.GLUE_API_URL }}/api/v1/${{ env.RFC_REPO }}/${{ env.RELEASE_TAG }}/success/${{ matrix.os.glue-name }}