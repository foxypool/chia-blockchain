--- conflicted
+++ resolved
@@ -208,43 +208,5 @@
       if: startsWith(github.ref, 'refs/tags/')
       run: |
         py3createtorrent -f -t udp://tracker.opentrackr.org:1337/announce ${{ github.workspace }}/build_scripts/final_installer/chia-blockchain_${CHIA_INSTALLER_VERSION}_amd64.deb -o ${{ github.workspace }}/build_scripts/final_installer/chia-blockchain_${CHIA_INSTALLER_VERSION}_amd64.deb.torrent --webseed https://download.chia.net/install/chia-blockchain_${CHIA_INSTALLER_VERSION}_amd64.deb
-<<<<<<< HEAD
-        ls
-=======
         py3createtorrent -f -t udp://tracker.opentrackr.org:1337/announce ${{ github.workspace }}/build_scripts/final_installer/chia-blockchain-cli_${CHIA_INSTALLER_VERSION}-1_amd64.deb -o ${{ github.workspace }}/build_scripts/final_installer/chia-blockchain-cli_${CHIA_INSTALLER_VERSION}-1_amd64.deb.torrent --webseed https://download.chia.net/install/chia-blockchain-cli_${CHIA_INSTALLER_VERSION}-1_amd64.deb
-        ls
-
-    - name: Upload Beta Installer
-      if: steps.check_secrets.outputs.HAS_SECRET && github.ref == 'refs/heads/main'
-      env:
-        CHIA_INSTALLER_VERSION: ${{ steps.version_number.outputs.CHIA_INSTALLER_VERSION }}
-      run: |
-        aws s3 cp ${{ github.workspace }}/build_scripts/final_installer/chia-blockchain_${CHIA_INSTALLER_VERSION}_amd64.deb s3://download.chia.net/beta/chia-blockchain_amd64_latest_beta.deb
-        aws s3 cp ${{ github.workspace }}/build_scripts/final_installer/chia-blockchain_${CHIA_INSTALLER_VERSION}_amd64.deb.sha256 s3://download.chia.net/beta/chia-blockchain_amd64_latest_beta.deb.sha256
-        aws s3 cp ${{ github.workspace }}/build_scripts/final_installer/chia-blockchain-cli_${CHIA_INSTALLER_VERSION}-1_amd64.deb s3://download.chia.net/beta/chia-blockchain-cli_amd64_latest_beta.deb
-        aws s3 cp ${{ github.workspace }}/build_scripts/final_installer/chia-blockchain-cli_${CHIA_INSTALLER_VERSION}-1_amd64.deb.sha256 s3://download.chia.net/beta/chia-blockchain-cli_amd64_latest_beta.deb.sha256
-
-    - name: Upload Release Files
-      env:
-        CHIA_INSTALLER_VERSION: ${{ steps.version_number.outputs.CHIA_INSTALLER_VERSION }}
-      if: steps.check_secrets.outputs.HAS_SECRET && startsWith(github.ref, 'refs/tags/')
-      run: |
-        aws s3 cp ${{ github.workspace }}/build_scripts/final_installer/chia-blockchain_${CHIA_INSTALLER_VERSION}_amd64.deb s3://download.chia.net/install/
-        aws s3 cp ${{ github.workspace }}/build_scripts/final_installer/chia-blockchain_${CHIA_INSTALLER_VERSION}_amd64.deb.sha256 s3://download.chia.net/install/
-        aws s3 cp ${{ github.workspace }}/build_scripts/final_installer/chia-blockchain_${CHIA_INSTALLER_VERSION}_amd64.deb.torrent s3://download.chia.net/torrents/
-        aws s3 cp ${{ github.workspace }}/build_scripts/final_installer/chia-blockchain-cli_${CHIA_INSTALLER_VERSION}-1_amd64.deb s3://download.chia.net/install/
-        aws s3 cp ${{ github.workspace }}/build_scripts/final_installer/chia-blockchain-cli_${CHIA_INSTALLER_VERSION}-1_amd64.deb.sha256 s3://download.chia.net/install/
-        aws s3 cp ${{ github.workspace }}/build_scripts/final_installer/chia-blockchain-cli_${CHIA_INSTALLER_VERSION}-1_amd64.deb.torrent s3://download.chia.net/torrents/
-
-    - name: Get tag name
-      if: startsWith(github.ref, 'refs/tags/')
-      id: tag-name
-      run: |
-        echo "::set-output name=TAG_NAME::$(echo ${{ github.ref }} | cut -d'/' -f 3)"
-        echo "::set-output name=REPO_NAME::$(echo ${{ github.repository }} | cut -d'/' -f 2)"
-
-    - name: Mark installer complete
-      if: startsWith(github.ref, 'refs/tags/')
-      run: |
-        curl -s -XPOST -H "Authorization: Bearer ${{ secrets.GLUE_ACCESS_TOKEN }}" --data '{"chia_ref": "${{ steps.tag-name.outputs.TAG_NAME }}"}' ${{ secrets.GLUE_API_URL }}/api/v1/${{ steps.tag-name.outputs.REPO_NAME }}/${{ steps.tag-name.outputs.TAG_NAME }}/success/build-linux-deb
->>>>>>> d154105a
+        ls