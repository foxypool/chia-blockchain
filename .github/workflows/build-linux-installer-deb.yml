--- conflicted
+++ resolved
@@ -152,87 +152,17 @@
         name: chia-installers-linux-deb-intel
         path: ${{ github.workspace }}/build_scripts/final_installer/
 
-<<<<<<< HEAD
-=======
-    - name: Configure AWS Credentials
-      if: steps.check_secrets.outputs.HAS_SECRET
-      uses: aws-actions/configure-aws-credentials@v1
-      with:
-        aws-access-key-id: ${{ secrets.INSTALLER_UPLOAD_KEY }}
-        aws-secret-access-key: ${{ secrets.INSTALLER_UPLOAD_SECRET }}
-        aws-region: us-west-2
-
-    - name: Upload to s3
-      if: steps.check_secrets.outputs.HAS_SECRET
-      env:
-        CHIA_INSTALLER_VERSION: ${{ steps.version_number.outputs.CHIA_INSTALLER_VERSION }}
-      run: |
-        GIT_SHORT_HASH=$(echo "${GITHUB_SHA}" | cut -c1-8)
-        CHIA_DEV_BUILD=${CHIA_INSTALLER_VERSION}-$GIT_SHORT_HASH
-        echo "CHIA_DEV_BUILD=$CHIA_DEV_BUILD" >>$GITHUB_ENV
-        aws s3 cp "$GITHUB_WORKSPACE/build_scripts/final_installer/chia-blockchain_${CHIA_INSTALLER_VERSION}_amd64.deb" "s3://download.chia.net/dev/chia-blockchain_${CHIA_DEV_BUILD}_amd64.deb"
-        aws s3 cp "$GITHUB_WORKSPACE/build_scripts/final_installer/chia-blockchain-cli_${CHIA_INSTALLER_VERSION}-1_amd64.deb" "s3://download.chia.net/dev/chia-blockchain-cli_${CHIA_DEV_BUILD}-1_amd64.deb"
-
->>>>>>> 6ec6bd79
     - name: Create Checksums
       if: startsWith(github.ref, 'refs/tags/') || github.ref == 'refs/heads/main'
       env:
         CHIA_INSTALLER_VERSION: ${{ steps.version_number.outputs.CHIA_INSTALLER_VERSION }}
       run: |
-<<<<<<< HEAD
-        ls ${{ github.workspace }}/build_scripts/final_installer/
-        sha256sum ${{ github.workspace }}/build_scripts/final_installer/chia-blockchain_${CHIA_INSTALLER_VERSION}_amd64.deb > ${{ github.workspace }}/build_scripts/final_installer/chia-blockchain_${CHIA_INSTALLER_VERSION}_amd64.deb.sha256
-        sha256sum ${{ github.workspace }}/build_scripts/final_installer/chia-blockchain-cli_${CHIA_INSTALLER_VERSION}-1_amd64.deb > ${{ github.workspace }}/build_scripts/final_installer/chia-blockchain-cli_${CHIA_INSTALLER_VERSION}-1_amd64.deb.sha256
-        ls ${{ github.workspace }}/build_scripts/final_installer/
-=======
         ls $GITHUB_WORKSPACE/build_scripts/final_installer/
         sha256sum $GITHUB_WORKSPACE/build_scripts/final_installer/chia-blockchain_${CHIA_INSTALLER_VERSION}_amd64.deb > $GITHUB_WORKSPACE/build_scripts/final_installer/chia-blockchain_${CHIA_INSTALLER_VERSION}_amd64.deb.sha256
         sha256sum $GITHUB_WORKSPACE/build_scripts/final_installer/chia-blockchain-cli_${CHIA_INSTALLER_VERSION}-1_amd64.deb > $GITHUB_WORKSPACE/build_scripts/final_installer/chia-blockchain-cli_${CHIA_INSTALLER_VERSION}-1_amd64.deb.sha256
         ls $GITHUB_WORKSPACE/build_scripts/final_installer/
 
-    - name: Create .deb torrent
-      if: startsWith(github.ref, 'refs/tags/')
-      env:
-        CHIA_INSTALLER_VERSION: ${{ steps.version_number.outputs.CHIA_INSTALLER_VERSION }}
-      run: |
-        py3createtorrent -f -t udp://tracker.opentrackr.org:1337/announce $GITHUB_WORKSPACE/build_scripts/final_installer/chia-blockchain_${CHIA_INSTALLER_VERSION}_amd64.deb -o $GITHUB_WORKSPACE/build_scripts/final_installer/chia-blockchain_${CHIA_INSTALLER_VERSION}_amd64.deb.torrent --webseed https://download.chia.net/install/chia-blockchain_${CHIA_INSTALLER_VERSION}_amd64.deb
-        py3createtorrent -f -t udp://tracker.opentrackr.org:1337/announce $GITHUB_WORKSPACE/build_scripts/final_installer/chia-blockchain-cli_${CHIA_INSTALLER_VERSION}-1_amd64.deb -o $GITHUB_WORKSPACE/build_scripts/final_installer/chia-blockchain-cli_${CHIA_INSTALLER_VERSION}-1_amd64.deb.torrent --webseed https://download.chia.net/install/chia-blockchain-cli_${CHIA_INSTALLER_VERSION}-1_amd64.deb
-
-    - name: Upload Dev Installer
-      if: steps.check_secrets.outputs.HAS_SECRET && github.ref == 'refs/heads/main'
-      env:
-        CHIA_INSTALLER_VERSION: ${{ steps.version_number.outputs.CHIA_INSTALLER_VERSION }}
-      run: |
-        aws s3 cp $GITHUB_WORKSPACE/build_scripts/final_installer/chia-blockchain_${CHIA_INSTALLER_VERSION}_amd64.deb s3://download.chia.net/latest-dev/chia-blockchain_amd64_latest_dev.deb
-        aws s3 cp $GITHUB_WORKSPACE/build_scripts/final_installer/chia-blockchain_${CHIA_INSTALLER_VERSION}_amd64.deb.sha256 s3://download.chia.net/latest-dev/chia-blockchain_amd64_latest_dev.deb.sha256
-        aws s3 cp $GITHUB_WORKSPACE/build_scripts/final_installer/chia-blockchain-cli_${CHIA_INSTALLER_VERSION}-1_amd64.deb s3://download.chia.net/latest-dev/chia-blockchain-cli_amd64_latest_dev.deb
-        aws s3 cp $GITHUB_WORKSPACE/build_scripts/final_installer/chia-blockchain-cli_${CHIA_INSTALLER_VERSION}-1_amd64.deb.sha256 s3://download.chia.net/latest-dev/chia-blockchain-cli_amd64_latest_dev.deb.sha256
-
-    - name: Upload Release Files
-      if: steps.check_secrets.outputs.HAS_SECRET && startsWith(github.ref, 'refs/tags/')
-      env:
-        CHIA_INSTALLER_VERSION: ${{ steps.version_number.outputs.CHIA_INSTALLER_VERSION }}
-      run: |
-        aws s3 cp $GITHUB_WORKSPACE/build_scripts/final_installer/chia-blockchain_${CHIA_INSTALLER_VERSION}_amd64.deb s3://download.chia.net/install/
-        aws s3 cp $GITHUB_WORKSPACE/build_scripts/final_installer/chia-blockchain_${CHIA_INSTALLER_VERSION}_amd64.deb.sha256 s3://download.chia.net/install/
-        aws s3 cp $GITHUB_WORKSPACE/build_scripts/final_installer/chia-blockchain_${CHIA_INSTALLER_VERSION}_amd64.deb.torrent s3://download.chia.net/torrents/
-        aws s3 cp $GITHUB_WORKSPACE/build_scripts/final_installer/chia-blockchain-cli_${CHIA_INSTALLER_VERSION}-1_amd64.deb s3://download.chia.net/install/
-        aws s3 cp $GITHUB_WORKSPACE/build_scripts/final_installer/chia-blockchain-cli_${CHIA_INSTALLER_VERSION}-1_amd64.deb.sha256 s3://download.chia.net/install/
-        aws s3 cp $GITHUB_WORKSPACE/build_scripts/final_installer/chia-blockchain-cli_${CHIA_INSTALLER_VERSION}-1_amd64.deb.torrent s3://download.chia.net/torrents/
-
-    - name: Get tag name
-      if: startsWith(github.ref, 'refs/tags/')
-      id: tag-name
-      run: |
-        echo "::set-output name=TAG_NAME::$(echo ${{ github.ref }} | cut -d'/' -f 3)"
-        echo "::set-output name=REPO_NAME::$(echo ${{ github.repository }} | cut -d'/' -f 2)"
-
-    - name: Mark installer complete
-      if: startsWith(github.ref, 'refs/tags/')
-      run: |
-        curl -s -XPOST -H "Authorization: Bearer ${{ secrets.GLUE_ACCESS_TOKEN }}" --data '{"chia_ref": "${{ steps.tag-name.outputs.TAG_NAME }}"}' ${{ secrets.GLUE_API_URL }}/api/v1/${{ steps.tag-name.outputs.REPO_NAME }}/${{ steps.tag-name.outputs.TAG_NAME }}/success/build-linux-deb
 
     - name: Remove working files to exclude from cache
       run: |
-        rm -rf ./chia-blockchain-gui/packages/gui/daemon
->>>>>>> 6ec6bd79
+        rm -rf ./chia-blockchain-gui/packages/gui/daemon