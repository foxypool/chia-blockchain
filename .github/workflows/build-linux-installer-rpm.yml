--- conflicted
+++ resolved
@@ -282,51 +282,6 @@
           aws s3 cp "$GITHUB_WORKSPACE"/build_scripts/final_installer/chia-blockchain-${CHIA_INSTALLER_VERSION}-1.x86_64.rpm s3://download.chia.net/dev/chia-blockchain-${CHIA_DEV_BUILD}-1.x86_64.rpm
           aws s3 cp "$GITHUB_WORKSPACE"/build_scripts/final_installer/chia-blockchain-cli-${CHIA_INSTALLER_VERSION}-1.x86_64.rpm s3://download.chia.net/dev/chia-blockchain-cli-${CHIA_DEV_BUILD}-1.x86_64.rpm
 
-<<<<<<< HEAD
-    - name: Create Checksums
-      if: env.FULL_RELEASE == 'true' || github.ref == 'refs/heads/main'
-      run: |
-        ls "$GITHUB_WORKSPACE"/build_scripts/final_installer/
-        sha256sum "$GITHUB_WORKSPACE"/build_scripts/final_installer/chia-blockchain-${CHIA_INSTALLER_VERSION}-1.x86_64.rpm > "$GITHUB_WORKSPACE"/build_scripts/final_installer/chia-blockchain-${CHIA_INSTALLER_VERSION}-1.x86_64.rpm.sha256
-        sha256sum "$GITHUB_WORKSPACE"/build_scripts/final_installer/chia-blockchain-cli-${CHIA_INSTALLER_VERSION}-1.x86_64.rpm > "$GITHUB_WORKSPACE"/build_scripts/final_installer/chia-blockchain-cli-${CHIA_INSTALLER_VERSION}-1.x86_64.rpm.sha256
-        ls "$GITHUB_WORKSPACE"/build_scripts/final_installer/
-
-    - name: Upload Dev Installer
-      if: steps.check_secrets.outputs.HAS_AWS_SECRET && github.ref == 'refs/heads/main'
-      run: |
-        aws s3 cp "$GITHUB_WORKSPACE"/build_scripts/final_installer/chia-blockchain-${CHIA_INSTALLER_VERSION}-1.x86_64.rpm s3://download.chia.net/latest-dev/chia-blockchain-1.x86_64_latest_dev.rpm
-        aws s3 cp "$GITHUB_WORKSPACE"/build_scripts/final_installer/chia-blockchain-${CHIA_INSTALLER_VERSION}-1.x86_64.rpm.sha256 s3://download.chia.net/latest-dev/chia-blockchain-1.x86_64_latest_dev.rpm.sha256
-        aws s3 cp "$GITHUB_WORKSPACE"/build_scripts/final_installer/chia-blockchain-cli-${CHIA_INSTALLER_VERSION}-1.x86_64.rpm s3://download.chia.net/latest-dev/chia-blockchain-cli-1.x86_64_latest_dev.rpm
-        aws s3 cp "$GITHUB_WORKSPACE"/build_scripts/final_installer/chia-blockchain-cli-${CHIA_INSTALLER_VERSION}-1.x86_64.rpm.sha256 s3://download.chia.net/latest-dev/chia-blockchain-cli-1.x86_64_latest_dev.rpm.sha256
-
-    - name: Upload Release Files
-      if: steps.check_secrets.outputs.HAS_AWS_SECRET && env.FULL_RELEASE == 'true'
-      run: |
-        aws s3 cp "$GITHUB_WORKSPACE"/build_scripts/final_installer/chia-blockchain-${CHIA_INSTALLER_VERSION}-1.x86_64.rpm s3://download.chia.net/install/
-        aws s3 cp "$GITHUB_WORKSPACE"/build_scripts/final_installer/chia-blockchain-${CHIA_INSTALLER_VERSION}-1.x86_64.rpm.sha256 s3://download.chia.net/install/
-        aws s3 cp "$GITHUB_WORKSPACE"/build_scripts/final_installer/chia-blockchain-${CHIA_INSTALLER_VERSION}-1.x86_64.rpm.torrent s3://download.chia.net/torrents/
-        aws s3 cp "$GITHUB_WORKSPACE"/build_scripts/final_installer/chia-blockchain-cli-${CHIA_INSTALLER_VERSION}-1.x86_64.rpm s3://download.chia.net/install/
-        aws s3 cp "$GITHUB_WORKSPACE"/build_scripts/final_installer/chia-blockchain-cli-${CHIA_INSTALLER_VERSION}-1.x86_64.rpm.sha256 s3://download.chia.net/install/
-        aws s3 cp "$GITHUB_WORKSPACE"/build_scripts/final_installer/chia-blockchain-cli-${CHIA_INSTALLER_VERSION}-1.x86_64.rpm.torrent s3://download.chia.net/torrents/
-
-    - name: Upload release artifacts
-      if: env.RELEASE == 'true'
-      env:
-        GH_TOKEN: ${{ secrets.GITHUB_TOKEN }}
-      run: |
-        gh release upload \
-          --repo ${{ github.repository }} \
-          $RELEASE_TAG \
-          build_scripts/final_installer/chia-blockchain-${CHIA_INSTALLER_VERSION}-1.x86_64.rpm \
-          build_scripts/final_installer/chia-blockchain-cli-${CHIA_INSTALLER_VERSION}-1.x86_64.rpm
-
-    - uses: Chia-Network/actions/github/jwt@main
-      if: steps.check_secrets.outputs.HAS_GLUE_SECRET
-
-    - name: Mark pre-release installer complete
-      if: steps.check_secrets.outputs.HAS_GLUE_SECRET && env.PRE_RELEASE == 'true'
-      run: |
-=======
       - name: Create Checksums
         if: env.FULL_RELEASE == 'true' || github.ref == 'refs/heads/main'
         run: |
@@ -334,15 +289,6 @@
           sha256sum "$GITHUB_WORKSPACE"/build_scripts/final_installer/chia-blockchain-${CHIA_INSTALLER_VERSION}-1.x86_64.rpm > "$GITHUB_WORKSPACE"/build_scripts/final_installer/chia-blockchain-${CHIA_INSTALLER_VERSION}-1.x86_64.rpm.sha256
           sha256sum "$GITHUB_WORKSPACE"/build_scripts/final_installer/chia-blockchain-cli-${CHIA_INSTALLER_VERSION}-1.x86_64.rpm > "$GITHUB_WORKSPACE"/build_scripts/final_installer/chia-blockchain-cli-${CHIA_INSTALLER_VERSION}-1.x86_64.rpm.sha256
           ls "$GITHUB_WORKSPACE"/build_scripts/final_installer/
-
-      - name: Create .rpm torrent
-        if: env.FULL_RELEASE == 'true'
-        env:
-          GITHUB_TOKEN: ${{ secrets.GITHUB_TOKEN }}
-        run: |
-          py3createtorrent -f -t udp://tracker.opentrackr.org:1337/announce "$GITHUB_WORKSPACE"/build_scripts/final_installer/chia-blockchain-${CHIA_INSTALLER_VERSION}-1.x86_64.rpm -o "$GITHUB_WORKSPACE"/build_scripts/final_installer/chia-blockchain-${CHIA_INSTALLER_VERSION}-1.x86_64.rpm.torrent --webseed https://download.chia.net/install/chia-blockchain-${CHIA_INSTALLER_VERSION}-1.x86_64.rpm
-          py3createtorrent -f -t udp://tracker.opentrackr.org:1337/announce "$GITHUB_WORKSPACE"/build_scripts/final_installer/chia-blockchain-cli-${CHIA_INSTALLER_VERSION}-1.x86_64.rpm -o "$GITHUB_WORKSPACE"/build_scripts/final_installer/chia-blockchain-cli-${CHIA_INSTALLER_VERSION}-1.x86_64.rpm.torrent --webseed https://download.chia.net/install/chia-blockchain-cli-${CHIA_INSTALLER_VERSION}-1.x86_64.rpm
-          gh release upload --repo ${{ github.repository }} $RELEASE_TAG "$GITHUB_WORKSPACE"/build_scripts/final_installer/chia-blockchain-${CHIA_INSTALLER_VERSION}-1.x86_64.rpm.torrent
 
       - name: Upload Dev Installer
         if: steps.check_secrets.outputs.HAS_AWS_SECRET && github.ref == 'refs/heads/main'
@@ -379,7 +325,6 @@
       - name: Mark pre-release installer complete
         if: steps.check_secrets.outputs.HAS_GLUE_SECRET && env.PRE_RELEASE == 'true'
         run: |
->>>>>>> 5ec14169
           curl -s -XPOST -H "Authorization: Bearer ${{ env.JWT_TOKEN }}" --data '{"chia_ref": "${{ env.RELEASE_TAG }}"}' ${{ secrets.GLUE_API_URL }}/api/v1/${{ env.RFC_REPO }}-prerelease/${{ env.RELEASE_TAG }}/success/build-linux-rpm
 
       - name: Mark release installer complete
