name: 📦🚀 Build Installer - Linux RPM AMD64

on:
  workflow_dispatch:
  push:
    branches:
      - 'long_lived/**'
      - main
      - 'release/**'
  release:
    types: [published]
  pull_request:
    branches:
      - '**'

concurrency:
  # SHA is added to the end if on `main` to let all main workflows run
  group: ${{ github.ref }}-${{ github.workflow }}-${{ github.event_name }}-${{ (github.ref == 'refs/heads/main' || startsWith(github.ref, 'refs/heads/release/') || startsWith(github.ref, 'refs/heads/long_lived/')) && github.sha || '' }}
  cancel-in-progress: true

jobs:
  build:
    name: Linux amd64 RPM Installer
    runs-on: ubuntu-latest
    container:
      image: chianetwork/centos7-builder:latest
    timeout-minutes: 40
    strategy:
      fail-fast: false
      max-parallel: 4
      matrix:
        python-version: [3.9]

    steps:
    - name: Checkout Code
      uses: actions/checkout@v3
      with:
        fetch-depth: 0
        submodules: recursive

    - uses: Chia-Network/actions/git-ssh-to-https@main

    - name: Cleanup any leftovers that exist from previous runs
      run: bash build_scripts/clean-runner.sh || true

    - name: Set Env
      if: github.event_name == 'release' && github.event.action == 'published'
      run: |
        PRE_RELEASE=$(jq -r '.release.prerelease' "$GITHUB_EVENT_PATH")
        RELEASE_TAG=$(jq -r '.release.tag_name' "$GITHUB_EVENT_PATH")
        echo "RELEASE=true" >>$GITHUB_ENV
        echo "PRE_RELEASE=$PRE_RELEASE" >>$GITHUB_ENV
        echo "RELEASE_TAG=$RELEASE_TAG" >>$GITHUB_ENV
        if [ $PRE_RELEASE = false ]; then
          echo "FULL_RELEASE=true" >>$GITHUB_ENV
        else
          echo "FULL_RELEASE=false" >>$GITHUB_ENV
        fi

    - uses: Chia-Network/actions/enforce-semver@main
      if: env.FULL_RELEASE == 'true'

    # Create our own venv outside of the git directory JUST for getting the ACTUAL version so that install can't break it
    - name: Get version number
      id: version_number
      run: |
        python3 -m venv ../venv
        . ../venv/bin/activate
        pip3 install setuptools_scm
        echo "CHIA_INSTALLER_VERSION=$(python3 ./build_scripts/installer-version.py)" >>$GITHUB_OUTPUT
        deactivate

    - name: Test for secrets access
      id: check_secrets
      shell: bash
      run: |
        unset HAS_AWS_SECRET
        unset HAS_GLUE_SECRET

        if [ -n "$AWS_SECRET" ]; then HAS_AWS_SECRET='true' ; fi
        echo HAS_AWS_SECRET=${HAS_AWS_SECRET} >>$GITHUB_OUTPUT

        if [ -n "$GLUE_ACCESS_TOKEN" ]; then HAS_GLUE_SECRET='true' ; fi
        echo HAS_GLUE_SECRET=${HAS_GLUE_SECRET} >>$GITHUB_OUTPUT
      env:
        AWS_SECRET: "${{ secrets.INSTALLER_UPLOAD_KEY }}"
        GLUE_ACCESS_TOKEN: "${{ secrets.GLUE_ACCESS_TOKEN }}"

      # Get the most recent release from chia-plotter-madmax
    - uses: actions/github-script@v6
      id: 'latest-madmax'
      with:
        github-token: ${{ secrets.GITHUB_TOKEN }}
        result-encoding: string
        script: |
          const release = await github.rest.repos.getLatestRelease({
            owner: 'Chia-Network',
            repo: 'chia-plotter-madmax',
          });
          return release.data.tag_name;

    - name: Get latest madmax plotter
      run: |
        mkdir "$GITHUB_WORKSPACE/madmax"
        wget -O "$GITHUB_WORKSPACE/madmax/chia_plot" https://github.com/Chia-Network/chia-plotter-madmax/releases/download/${{ steps.latest-madmax.outputs.result }}/chia_plot-${{ steps.latest-madmax.outputs.result }}-x86-64
        wget -O "$GITHUB_WORKSPACE/madmax/chia_plot_k34" https://github.com/Chia-Network/chia-plotter-madmax/releases/download/${{ steps.latest-madmax.outputs.result }}/chia_plot_k34-${{ steps.latest-madmax.outputs.result }}-x86-64
        chmod +x "$GITHUB_WORKSPACE/madmax/chia_plot"
        chmod +x "$GITHUB_WORKSPACE/madmax/chia_plot_k34"

      # Get the most recent release from bladebit
    - uses: actions/github-script@v6
      if: '!github.event.release.prerelease'
      id: 'latest-bladebit'
      with:
        github-token: ${{ secrets.GITHUB_TOKEN }}
        result-encoding: string
        script: |
          const release = await github.rest.repos.getLatestRelease({
            owner: 'Chia-Network',
            repo: 'bladebit',
          });
          return release.data.tag_name;

    - name: Get latest bladebit plotter
      if: '!github.event.release.prerelease'
      run: |
        mkdir "$GITHUB_WORKSPACE/bladebit"
        wget -O /tmp/bladebit.tar.gz https://github.com/Chia-Network/bladebit/releases/download/${{ steps.latest-bladebit.outputs.result }}/bladebit-${{ steps.latest-bladebit.outputs.result }}-centos-x86-64.tar.gz
        tar -xvzf /tmp/bladebit.tar.gz -C $GITHUB_WORKSPACE/bladebit
        chmod +x "$GITHUB_WORKSPACE/bladebit/bladebit"

    - name: Get latest prerelease bladebit plotter
      if: env.PRE_RELEASE == 'true'
      run: |
        PRERELEASE_URL=$(curl -Ls -H "Accept: application/vnd.github+json" "https://api.github.com/repos/Chia-Network/bladebit/releases" | jq -r 'map(select(.prerelease)) | first.assets[] | select(.browser_download_url | endswith("centos-x86-64.tar.gz")).browser_download_url')
        mkdir "$GITHUB_WORKSPACE/bladebit"
        wget -O /tmp/bladebit.tar.gz $PRERELEASE_URL
        tar -xvzf /tmp/bladebit.tar.gz -C $GITHUB_WORKSPACE/bladebit
        chmod +x "$GITHUB_WORKSPACE/bladebit/bladebit"

    - uses: ./.github/actions/install
      with:
        python-version: ${{ matrix.python-version }}
        development: true

    - uses: chia-network/actions/activate-venv@main

    - name: Prepare GUI cache
      id: gui-ref
      run: |
        gui_ref=$(git submodule status chia-blockchain-gui | sed -e 's/^ //g' -e 's/ chia-blockchain-gui.*$//g')
        echo "${gui_ref}"
        echo "GUI_REF=${gui_ref}" >>$GITHUB_OUTPUT
        echo "rm -rf ./chia-blockchain-gui"
        rm -rf ./chia-blockchain-gui

    - name: Cache GUI
      uses: actions/cache@v3
      id: cache-gui
      with:
        path: ./chia-blockchain-gui
        key: ${{ runner.os }}-rpm-chia-blockchain-gui-${{ steps.gui-ref.outputs.GUI_REF }}

    - if: steps.cache-gui.outputs.cache-hit != 'true'
      name: Build GUI
      continue-on-error: false
      run: |
        cd ./build_scripts
        bash build_linux_rpm-1-gui.sh

    - name: Build .rpm package
      env:
        CHIA_INSTALLER_VERSION: ${{ steps.version_number.outputs.CHIA_INSTALLER_VERSION }}
      run: |
        ldd --version
        cd ./build_scripts
        bash build_linux_rpm-2-installer.sh amd64

    - name: Upload Linux artifacts
      uses: actions/upload-artifact@v3
      with:
        name: chia-installers-linux-rpm-intel
        path: ${{ github.workspace }}/build_scripts/final_installer/

<<<<<<< HEAD
=======
    - name: Configure AWS Credentials
      if: steps.check_secrets.outputs.HAS_AWS_SECRET
      uses: aws-actions/configure-aws-credentials@v1
      with:
        aws-access-key-id: ${{ secrets.INSTALLER_UPLOAD_KEY }}
        aws-secret-access-key: ${{ secrets.INSTALLER_UPLOAD_SECRET }}
        aws-region: us-west-2

    - name: Upload to s3
      if: steps.check_secrets.outputs.HAS_AWS_SECRET
      env:
          CHIA_INSTALLER_VERSION: ${{ steps.version_number.outputs.CHIA_INSTALLER_VERSION }}
      run: |
          GIT_SHORT_HASH=$(echo "${GITHUB_SHA}" | cut -c1-8)
          CHIA_DEV_BUILD=${CHIA_INSTALLER_VERSION}-$GIT_SHORT_HASH
          echo "CHIA_DEV_BUILD=$CHIA_DEV_BUILD" >>$GITHUB_ENV
          ls $GITHUB_WORKSPACE/build_scripts/final_installer/
          aws s3 cp $GITHUB_WORKSPACE/build_scripts/final_installer/chia-blockchain-${CHIA_INSTALLER_VERSION}-1.x86_64.rpm s3://download.chia.net/dev/chia-blockchain-${CHIA_DEV_BUILD}-1.x86_64.rpm
          aws s3 cp $GITHUB_WORKSPACE/build_scripts/final_installer/chia-blockchain-cli-${CHIA_INSTALLER_VERSION}-1.x86_64.rpm s3://download.chia.net/dev/chia-blockchain-cli-${CHIA_DEV_BUILD}-1.x86_64.rpm

>>>>>>> a8bcb851
    - name: Create Checksums
      if: env.FULL_RELEASE == 'true' || github.ref == 'refs/heads/main'
      env:
        CHIA_INSTALLER_VERSION: ${{ steps.version_number.outputs.CHIA_INSTALLER_VERSION }}
      run: |
        ls $GITHUB_WORKSPACE/build_scripts/final_installer/
        sha256sum $GITHUB_WORKSPACE/build_scripts/final_installer/chia-blockchain-${CHIA_INSTALLER_VERSION}-1.x86_64.rpm > $GITHUB_WORKSPACE/build_scripts/final_installer/chia-blockchain-${CHIA_INSTALLER_VERSION}-1.x86_64.rpm.sha256
        sha256sum $GITHUB_WORKSPACE/build_scripts/final_installer/chia-blockchain-cli-${CHIA_INSTALLER_VERSION}-1.x86_64.rpm > $GITHUB_WORKSPACE/build_scripts/final_installer/chia-blockchain-cli-${CHIA_INSTALLER_VERSION}-1.x86_64.rpm.sha256
        ls $GITHUB_WORKSPACE/build_scripts/final_installer/

<<<<<<< HEAD
=======
    - name: Create .rpm torrent
      if: env.FULL_RELEASE == 'true'
      env:
        CHIA_INSTALLER_VERSION: ${{ steps.version_number.outputs.CHIA_INSTALLER_VERSION }}
        GITHUB_TOKEN: ${{ secrets.GITHUB_TOKEN }}
      run: |
        py3createtorrent -f -t udp://tracker.opentrackr.org:1337/announce $GITHUB_WORKSPACE/build_scripts/final_installer/chia-blockchain-${CHIA_INSTALLER_VERSION}-1.x86_64.rpm -o $GITHUB_WORKSPACE/build_scripts/final_installer/chia-blockchain-${CHIA_INSTALLER_VERSION}-1.x86_64.rpm.torrent --webseed https://download.chia.net/install/chia-blockchain-${CHIA_INSTALLER_VERSION}-1.x86_64.rpm
        py3createtorrent -f -t udp://tracker.opentrackr.org:1337/announce $GITHUB_WORKSPACE/build_scripts/final_installer/chia-blockchain-cli-${CHIA_INSTALLER_VERSION}-1.x86_64.rpm -o $GITHUB_WORKSPACE/build_scripts/final_installer/chia-blockchain-cli-${CHIA_INSTALLER_VERSION}-1.x86_64.rpm.torrent --webseed https://download.chia.net/install/chia-blockchain-cli-${CHIA_INSTALLER_VERSION}-1.x86_64.rpm
        gh release upload $RELEASE_TAG $GITHUB_WORKSPACE/build_scripts/final_installer/chia-blockchain-${CHIA_INSTALLER_VERSION}-1.x86_64.rpm.torrent

    - name: Upload Dev Installer
      if: steps.check_secrets.outputs.HAS_AWS_SECRET && github.ref == 'refs/heads/main'
      env:
        CHIA_INSTALLER_VERSION: ${{ steps.version_number.outputs.CHIA_INSTALLER_VERSION }}
      run: |
        aws s3 cp $GITHUB_WORKSPACE/build_scripts/final_installer/chia-blockchain-${CHIA_INSTALLER_VERSION}-1.x86_64.rpm s3://download.chia.net/latest-dev/chia-blockchain-1.x86_64_latest_dev.rpm
        aws s3 cp $GITHUB_WORKSPACE/build_scripts/final_installer/chia-blockchain-${CHIA_INSTALLER_VERSION}-1.x86_64.rpm.sha256 s3://download.chia.net/latest-dev/chia-blockchain-1.x86_64_latest_dev.rpm.sha256
        aws s3 cp $GITHUB_WORKSPACE/build_scripts/final_installer/chia-blockchain-cli-${CHIA_INSTALLER_VERSION}-1.x86_64.rpm s3://download.chia.net/latest-dev/chia-blockchain-cli-1.x86_64_latest_dev.rpm
        aws s3 cp $GITHUB_WORKSPACE/build_scripts/final_installer/chia-blockchain-cli-${CHIA_INSTALLER_VERSION}-1.x86_64.rpm.sha256 s3://download.chia.net/latest-dev/chia-blockchain-cli-1.x86_64_latest_dev.rpm.sha256

    - name: Upload Release Files
      if: steps.check_secrets.outputs.HAS_AWS_SECRET && env.FULL_RELEASE == 'true'
      env:
        CHIA_INSTALLER_VERSION: ${{ steps.version_number.outputs.CHIA_INSTALLER_VERSION }}
      run: |
        aws s3 cp $GITHUB_WORKSPACE/build_scripts/final_installer/chia-blockchain-${CHIA_INSTALLER_VERSION}-1.x86_64.rpm s3://download.chia.net/install/
        aws s3 cp $GITHUB_WORKSPACE/build_scripts/final_installer/chia-blockchain-${CHIA_INSTALLER_VERSION}-1.x86_64.rpm.sha256 s3://download.chia.net/install/
        aws s3 cp $GITHUB_WORKSPACE/build_scripts/final_installer/chia-blockchain-${CHIA_INSTALLER_VERSION}-1.x86_64.rpm.torrent s3://download.chia.net/torrents/
        aws s3 cp $GITHUB_WORKSPACE/build_scripts/final_installer/chia-blockchain-cli-${CHIA_INSTALLER_VERSION}-1.x86_64.rpm s3://download.chia.net/install/
        aws s3 cp $GITHUB_WORKSPACE/build_scripts/final_installer/chia-blockchain-cli-${CHIA_INSTALLER_VERSION}-1.x86_64.rpm.sha256 s3://download.chia.net/install/
        aws s3 cp $GITHUB_WORKSPACE/build_scripts/final_installer/chia-blockchain-cli-${CHIA_INSTALLER_VERSION}-1.x86_64.rpm.torrent s3://download.chia.net/torrents/

    - name: Get tag name
      if: startsWith(github.ref, 'refs/tags/')
      id: tag-name
      run: |
          echo "TAG_NAME=$(echo ${{ github.ref }} | cut -d'/' -f 3)" >>$GITHUB_OUTPUT
          echo "REPO_NAME=$(echo ${{ github.repository }} | cut -d'/' -f 2)" >>$GITHUB_OUTPUT

    - name: Upload release artifacts
      if: env.RELEASE == 'true'
      env:
        GH_TOKEN: ${{ secrets.GITHUB_TOKEN }}
        CHIA_INSTALLER_VERSION: ${{ steps.version_number.outputs.CHIA_INSTALLER_VERSION }}
      run: |
        gh release upload \
          $RELEASE_TAG \
          build_scripts/final_installer/chia-blockchain-${CHIA_INSTALLER_VERSION}-1.x86_64.rpm \
          build_scripts/final_installer/chia-blockchain-cli-${CHIA_INSTALLER_VERSION}-1.x86_64.rpm


    - name: Mark installer complete
      if: steps.check_secrets.outputs.HAS_GLUE_SECRET && env.FULL_RELEASE == 'true'
      run: |
          curl -s -XPOST -H "Authorization: Bearer ${{ secrets.GLUE_ACCESS_TOKEN }}" --data '{"chia_ref": "${{ steps.tag-name.outputs.TAG_NAME }}"}' ${{ secrets.GLUE_API_URL }}/api/v1/${{ steps.tag-name.outputs.REPO_NAME }}/${{ steps.tag-name.outputs.TAG_NAME }}/success/build-linux-rpm

>>>>>>> a8bcb851
    - name: Remove working files to exclude from cache
      run: |
        rm -rf ./chia-blockchain-gui/packages/gui/daemon<|MERGE_RESOLUTION|>--- conflicted
+++ resolved
@@ -182,29 +182,6 @@
         name: chia-installers-linux-rpm-intel
         path: ${{ github.workspace }}/build_scripts/final_installer/
 
-<<<<<<< HEAD
-=======
-    - name: Configure AWS Credentials
-      if: steps.check_secrets.outputs.HAS_AWS_SECRET
-      uses: aws-actions/configure-aws-credentials@v1
-      with:
-        aws-access-key-id: ${{ secrets.INSTALLER_UPLOAD_KEY }}
-        aws-secret-access-key: ${{ secrets.INSTALLER_UPLOAD_SECRET }}
-        aws-region: us-west-2
-
-    - name: Upload to s3
-      if: steps.check_secrets.outputs.HAS_AWS_SECRET
-      env:
-          CHIA_INSTALLER_VERSION: ${{ steps.version_number.outputs.CHIA_INSTALLER_VERSION }}
-      run: |
-          GIT_SHORT_HASH=$(echo "${GITHUB_SHA}" | cut -c1-8)
-          CHIA_DEV_BUILD=${CHIA_INSTALLER_VERSION}-$GIT_SHORT_HASH
-          echo "CHIA_DEV_BUILD=$CHIA_DEV_BUILD" >>$GITHUB_ENV
-          ls $GITHUB_WORKSPACE/build_scripts/final_installer/
-          aws s3 cp $GITHUB_WORKSPACE/build_scripts/final_installer/chia-blockchain-${CHIA_INSTALLER_VERSION}-1.x86_64.rpm s3://download.chia.net/dev/chia-blockchain-${CHIA_DEV_BUILD}-1.x86_64.rpm
-          aws s3 cp $GITHUB_WORKSPACE/build_scripts/final_installer/chia-blockchain-cli-${CHIA_INSTALLER_VERSION}-1.x86_64.rpm s3://download.chia.net/dev/chia-blockchain-cli-${CHIA_DEV_BUILD}-1.x86_64.rpm
-
->>>>>>> a8bcb851
     - name: Create Checksums
       if: env.FULL_RELEASE == 'true' || github.ref == 'refs/heads/main'
       env:
@@ -215,65 +192,6 @@
         sha256sum $GITHUB_WORKSPACE/build_scripts/final_installer/chia-blockchain-cli-${CHIA_INSTALLER_VERSION}-1.x86_64.rpm > $GITHUB_WORKSPACE/build_scripts/final_installer/chia-blockchain-cli-${CHIA_INSTALLER_VERSION}-1.x86_64.rpm.sha256
         ls $GITHUB_WORKSPACE/build_scripts/final_installer/
 
-<<<<<<< HEAD
-=======
-    - name: Create .rpm torrent
-      if: env.FULL_RELEASE == 'true'
-      env:
-        CHIA_INSTALLER_VERSION: ${{ steps.version_number.outputs.CHIA_INSTALLER_VERSION }}
-        GITHUB_TOKEN: ${{ secrets.GITHUB_TOKEN }}
-      run: |
-        py3createtorrent -f -t udp://tracker.opentrackr.org:1337/announce $GITHUB_WORKSPACE/build_scripts/final_installer/chia-blockchain-${CHIA_INSTALLER_VERSION}-1.x86_64.rpm -o $GITHUB_WORKSPACE/build_scripts/final_installer/chia-blockchain-${CHIA_INSTALLER_VERSION}-1.x86_64.rpm.torrent --webseed https://download.chia.net/install/chia-blockchain-${CHIA_INSTALLER_VERSION}-1.x86_64.rpm
-        py3createtorrent -f -t udp://tracker.opentrackr.org:1337/announce $GITHUB_WORKSPACE/build_scripts/final_installer/chia-blockchain-cli-${CHIA_INSTALLER_VERSION}-1.x86_64.rpm -o $GITHUB_WORKSPACE/build_scripts/final_installer/chia-blockchain-cli-${CHIA_INSTALLER_VERSION}-1.x86_64.rpm.torrent --webseed https://download.chia.net/install/chia-blockchain-cli-${CHIA_INSTALLER_VERSION}-1.x86_64.rpm
-        gh release upload $RELEASE_TAG $GITHUB_WORKSPACE/build_scripts/final_installer/chia-blockchain-${CHIA_INSTALLER_VERSION}-1.x86_64.rpm.torrent
-
-    - name: Upload Dev Installer
-      if: steps.check_secrets.outputs.HAS_AWS_SECRET && github.ref == 'refs/heads/main'
-      env:
-        CHIA_INSTALLER_VERSION: ${{ steps.version_number.outputs.CHIA_INSTALLER_VERSION }}
-      run: |
-        aws s3 cp $GITHUB_WORKSPACE/build_scripts/final_installer/chia-blockchain-${CHIA_INSTALLER_VERSION}-1.x86_64.rpm s3://download.chia.net/latest-dev/chia-blockchain-1.x86_64_latest_dev.rpm
-        aws s3 cp $GITHUB_WORKSPACE/build_scripts/final_installer/chia-blockchain-${CHIA_INSTALLER_VERSION}-1.x86_64.rpm.sha256 s3://download.chia.net/latest-dev/chia-blockchain-1.x86_64_latest_dev.rpm.sha256
-        aws s3 cp $GITHUB_WORKSPACE/build_scripts/final_installer/chia-blockchain-cli-${CHIA_INSTALLER_VERSION}-1.x86_64.rpm s3://download.chia.net/latest-dev/chia-blockchain-cli-1.x86_64_latest_dev.rpm
-        aws s3 cp $GITHUB_WORKSPACE/build_scripts/final_installer/chia-blockchain-cli-${CHIA_INSTALLER_VERSION}-1.x86_64.rpm.sha256 s3://download.chia.net/latest-dev/chia-blockchain-cli-1.x86_64_latest_dev.rpm.sha256
-
-    - name: Upload Release Files
-      if: steps.check_secrets.outputs.HAS_AWS_SECRET && env.FULL_RELEASE == 'true'
-      env:
-        CHIA_INSTALLER_VERSION: ${{ steps.version_number.outputs.CHIA_INSTALLER_VERSION }}
-      run: |
-        aws s3 cp $GITHUB_WORKSPACE/build_scripts/final_installer/chia-blockchain-${CHIA_INSTALLER_VERSION}-1.x86_64.rpm s3://download.chia.net/install/
-        aws s3 cp $GITHUB_WORKSPACE/build_scripts/final_installer/chia-blockchain-${CHIA_INSTALLER_VERSION}-1.x86_64.rpm.sha256 s3://download.chia.net/install/
-        aws s3 cp $GITHUB_WORKSPACE/build_scripts/final_installer/chia-blockchain-${CHIA_INSTALLER_VERSION}-1.x86_64.rpm.torrent s3://download.chia.net/torrents/
-        aws s3 cp $GITHUB_WORKSPACE/build_scripts/final_installer/chia-blockchain-cli-${CHIA_INSTALLER_VERSION}-1.x86_64.rpm s3://download.chia.net/install/
-        aws s3 cp $GITHUB_WORKSPACE/build_scripts/final_installer/chia-blockchain-cli-${CHIA_INSTALLER_VERSION}-1.x86_64.rpm.sha256 s3://download.chia.net/install/
-        aws s3 cp $GITHUB_WORKSPACE/build_scripts/final_installer/chia-blockchain-cli-${CHIA_INSTALLER_VERSION}-1.x86_64.rpm.torrent s3://download.chia.net/torrents/
-
-    - name: Get tag name
-      if: startsWith(github.ref, 'refs/tags/')
-      id: tag-name
-      run: |
-          echo "TAG_NAME=$(echo ${{ github.ref }} | cut -d'/' -f 3)" >>$GITHUB_OUTPUT
-          echo "REPO_NAME=$(echo ${{ github.repository }} | cut -d'/' -f 2)" >>$GITHUB_OUTPUT
-
-    - name: Upload release artifacts
-      if: env.RELEASE == 'true'
-      env:
-        GH_TOKEN: ${{ secrets.GITHUB_TOKEN }}
-        CHIA_INSTALLER_VERSION: ${{ steps.version_number.outputs.CHIA_INSTALLER_VERSION }}
-      run: |
-        gh release upload \
-          $RELEASE_TAG \
-          build_scripts/final_installer/chia-blockchain-${CHIA_INSTALLER_VERSION}-1.x86_64.rpm \
-          build_scripts/final_installer/chia-blockchain-cli-${CHIA_INSTALLER_VERSION}-1.x86_64.rpm
-
-
-    - name: Mark installer complete
-      if: steps.check_secrets.outputs.HAS_GLUE_SECRET && env.FULL_RELEASE == 'true'
-      run: |
-          curl -s -XPOST -H "Authorization: Bearer ${{ secrets.GLUE_ACCESS_TOKEN }}" --data '{"chia_ref": "${{ steps.tag-name.outputs.TAG_NAME }}"}' ${{ secrets.GLUE_API_URL }}/api/v1/${{ steps.tag-name.outputs.REPO_NAME }}/${{ steps.tag-name.outputs.TAG_NAME }}/success/build-linux-rpm
-
->>>>>>> a8bcb851
     - name: Remove working files to exclude from cache
       run: |
         rm -rf ./chia-blockchain-gui/packages/gui/daemon