name: 📦🚀 Build Installers - MacOS

on:
  workflow_dispatch:
    inputs:
      release_type:
        description: 'Tagged release testing scenario'
        required: false
        type: choice
        default: ''
        options:
        - ''
        - 9.9.9-b1
        - 9.9.9-rc1
        - 9.9.9
  push:
    paths-ignore:
    - '**.md'
    branches:
      - 'long_lived/**'
      - main
      - 'release/**'
  release:
    types: [published]
  pull_request:
    paths-ignore:
    - '**.md'
    branches:
      - '**'

concurrency:
  # SHA is added to the end if on `main` to let all main workflows run
  group: ${{ github.ref }}-${{ github.workflow }}-${{ github.event_name }}-${{ (github.ref == 'refs/heads/main' || startsWith(github.ref, 'refs/heads/release/') || startsWith(github.ref, 'refs/heads/long_lived/')) && github.sha || '' }}
  cancel-in-progress: true

permissions:
  id-token: write
  contents: write

jobs:
  build:
    name: Build ${{ matrix.os.name }} DMG
    runs-on: ${{ matrix.os.runs-on }}
    timeout-minutes: 90
    permissions:
      contents: write
    strategy:
      fail-fast: false
      max-parallel: 4
      matrix:
        python-version: ["3.10"]
        os:
          - runs-on: macos-11
            name: intel
            file-suffix: ""
            mac-package-name: "Chia-darwin-x64"
            glue-name: "build-macos"
            bladebit-suffix: macos-x86-64.tar.gz

    steps:
      - uses: Chia-Network/actions/clean-workspace@main

      - name: Checkout Code
        uses: actions/checkout@v3
        with:
          fetch-depth: 0
          submodules: recursive

      - uses: Chia-Network/actions/git-ssh-to-https@main

      - name: Cleanup any leftovers that exist from previous runs
        run: bash build_scripts/clean-runner.sh || true

      - name: Set Env
        uses: Chia-Network/actions/setjobenv@main
        env:
          GH_TOKEN: ${{ secrets.GITHUB_TOKEN }}
          MACOSX_DEPLOYMENT_TARGET: 11

      - name: Check tag type
        shell: bash
        run: |
          REG_B="^[0-9]+\.[0-9]+\.[0-9]+-b[0-9]+$"
          REG_RC="^[0-9]+\.[0-9]+\.[0-9]+-rc[0-9]+$"
          if [[ "${{ github.event.release.tag_name }}" =~ $REG_B ]] || [[ "${{ inputs.release_type }}" =~ $REG_B ]]; then
            echo "TAG_TYPE=beta"
            echo "TAG_TYPE=beta" >> "$GITHUB_ENV"
          elif [[ "${{ github.event.release.tag_name }}" =~ $REG_RC ]] || [[ "${{ inputs.release_type }}" =~ $REG_RC ]]; then
            echo "TAG_TYPE=rc"
            echo "TAG_TYPE=rc" >> "$GITHUB_ENV"
          fi

      - name: Test for secrets access
        id: check_secrets
        shell: bash
        run: |
          unset HAS_APPLE_SECRET
          unset HAS_AWS_SECRET
          unset HAS_GLUE_SECRET

          if [ -n "$APPLE_SECRET" ]; then HAS_APPLE_SECRET='true' ; fi
          echo HAS_APPLE_SECRET=${HAS_APPLE_SECRET} >> "$GITHUB_OUTPUT"

          if [ -n "$AWS_SECRET" ]; then HAS_AWS_SECRET='true' ; fi
          echo HAS_AWS_SECRET=${HAS_AWS_SECRET} >> "$GITHUB_OUTPUT"

          if [ -n "$GLUE_ACCESS_TOKEN" ]; then HAS_GLUE_SECRET='true' ; fi
          echo HAS_GLUE_SECRET=${HAS_GLUE_SECRET} >> "$GITHUB_OUTPUT"
        env:
          APPLE_SECRET: "${{ secrets.APPLE_DEV_ID_APP }}"
          AWS_SECRET: "${{ secrets.CHIA_AWS_ACCOUNT_ID }}"
          GLUE_ACCESS_TOKEN: "${{ secrets.GLUE_ACCESS_TOKEN }}"

      - name: Create installer version number
        id: version_number
        run: |
          python3 -m venv ../venv
          . ../venv/bin/activate
          pip install setuptools_scm
          echo "CHIA_INSTALLER_VERSION=$(python3 ./build_scripts/installer-version.py)" >> "$GITHUB_OUTPUT"
          deactivate

      - name: Setup Python environment
        uses: Chia-Network/actions/setup-python@main
        with:
          python-version: ${{ matrix.python-version }}
          force-pyenv: 'true'

      # This will be recreated in the next step
      # Done now and at the end of the workflow in case the last workflow fails, and this is still around
      - name: Delete keychain if it already exists
        run:
          security delete-keychain signing_temp.keychain || true

      - name: Import Apple app signing certificate
        if: steps.check_secrets.outputs.HAS_APPLE_SECRET
        uses: Apple-Actions/import-codesign-certs@v2
        with:
          p12-file-base64: ${{ secrets.APPLE_DEV_ID_APP }}
          p12-password: ${{ secrets.APPLE_DEV_ID_APP_PASS }}

      - name: Get latest madmax plotter
        env:
          GH_TOKEN: ${{ secrets.GITHUB_TOKEN }}
        run: |
          LATEST_MADMAX=$(gh api repos/Chia-Network/chia-plotter-madmax/releases/latest --jq 'select(.prerelease == false) | .tag_name')
          mkdir "$GITHUB_WORKSPACE"/madmax
          gh release download -R Chia-Network/chia-plotter-madmax "$LATEST_MADMAX" -p 'chia_plot-'$LATEST_MADMAX'-macos-${{ matrix.os.name }}'
          mv chia_plot-$LATEST_MADMAX-macos-${{ matrix.os.name }} "$GITHUB_WORKSPACE"/madmax/chia_plot
          gh release download -R Chia-Network/chia-plotter-madmax "$LATEST_MADMAX" -p 'chia_plot_k34-'$LATEST_MADMAX'-macos-${{ matrix.os.name }}'
          mv chia_plot_k34-$LATEST_MADMAX-macos-${{ matrix.os.name }} "$GITHUB_WORKSPACE"/madmax/chia_plot_k34
          chmod +x "$GITHUB_WORKSPACE"/madmax/chia_plot
          chmod +x "$GITHUB_WORKSPACE"/madmax/chia_plot_k34

      - name: Fetch bladebit versions
        shell: bash
        env:
          GH_TOKEN: ${{ secrets.GITHUB_TOKEN }}
        run: |
          # Fetch the latest version of each type
          LATEST_RELEASE=$(gh api repos/Chia-Network/bladebit/releases/latest --jq 'select(.prerelease == false) | .tag_name')
          LATEST_BETA=$(gh api repos/Chia-Network/bladebit/releases --jq 'map(select(.prerelease) | select(.tag_name | test("^v[0-9]+\\.[0-9]+\\.[0-9]+-beta[0-9]+$"))) | first | .tag_name')
          LATEST_RC=$(gh api repos/Chia-Network/bladebit/releases --jq 'map(select(.prerelease) | select(.tag_name | test("^v[0-9]+\\.[0-9]+\\.[0-9]+-rc[0-9]+$"))) | first | .tag_name')

          # Compare the versions and choose the newest that matches the requirements
          if [[ "$TAG_TYPE" == "beta" || -z "$TAG_TYPE" ]]; then
            # For beta or dev builds (indicated by the absence of a tag), use the latest version available
            LATEST_VERSION=$(printf "%s\n%s\n%s\n" "$LATEST_RELEASE" "$LATEST_BETA" "$LATEST_RC" | sed '/-/!s/$/_/' | sort -V | sed 's/_$//' | tail -n 1)
          elif [[ "$TAG_TYPE" == "rc" ]]; then
            # For RC builds, use the latest RC or full release if it's newer
            LATEST_VERSION=$(printf "%s\n%s\n" "$LATEST_RELEASE" "$LATEST_RC" | sed '/-/!s/$/_/' | sort -V | sed 's/_$//' | tail -n 1)
          else
            # For full releases, use the latest full release
            LATEST_VERSION="$LATEST_RELEASE"
          fi
          echo "LATEST_VERSION=$LATEST_VERSION" >> "$GITHUB_ENV"

      - name: Get latest bladebit plotter
        shell: bash
        env:
          GH_TOKEN: ${{ secrets.GITHUB_TOKEN }}
        run: |
          # Download and extract the chosen version
          mkdir "$GITHUB_WORKSPACE"/bladebit
          cd "$GITHUB_WORKSPACE"/bladebit
          ASSETS=$(gh release view "$LATEST_VERSION" --repo Chia-Network/bladebit --json assets -q '.assets[].name')
              if ! echo "$ASSETS" | grep -q 'bladebit.*-${{ matrix.os.bladebit-suffix }}'; then
                LATEST_VERSION=v2.0.1
              fi
          gh release download -R Chia-Network/bladebit "$LATEST_VERSION" -p 'bladebit*-${{ matrix.os.bladebit-suffix }}'
          ls *.tar.gz | xargs -I{} bash -c 'tar -xzf {} && rm {}'
          ls bladebit* | xargs -I{} chmod +x {}
          cd "$OLDPWD"

      - uses: ./.github/actions/install
        with:
          python-version: ${{ matrix.python-version }}
          development: true

      - uses: chia-network/actions/activate-venv@main

      - name: Setup Node 18.x
        uses: actions/setup-node@v3
        with:
          node-version: '18.x'

      - name: Prepare GUI cache
        id: gui-ref
        run: |
          gui_ref=$(git submodule status chia-blockchain-gui | sed -e 's/^ //g' -e 's/ chia-blockchain-gui.*$//g')
          echo "${gui_ref}"
          echo "GUI_REF=${gui_ref}" >> "$GITHUB_OUTPUT"
          echo "rm -rf ./chia-blockchain-gui"
          rm -rf ./chia-blockchain-gui

      - name: Cache GUI
        uses: actions/cache@v3
        id: cache-gui
        with:
          path: ./chia-blockchain-gui
          key: ${{ runner.os }}-${{ matrix.os.name }}-chia-blockchain-gui-${{ steps.gui-ref.outputs.GUI_REF }}

      - if: steps.cache-gui.outputs.cache-hit != 'true'
        name: Build GUI
        continue-on-error: false
        run: |
          cd ./build_scripts
          sh build_macos-1-gui.sh

      - name: Build MacOS DMG
        env:
          CHIA_INSTALLER_VERSION: ${{ steps.version_number.outputs.CHIA_INSTALLER_VERSION }}
          NOTARIZE: ${{ steps.check_secrets.outputs.HAS_APPLE_SECRET }}
          APPLE_NOTARIZE_USERNAME: "${{ secrets.APPLE_NOTARIZE_USERNAME }}"
          APPLE_NOTARIZE_PASSWORD: "${{ secrets.APPLE_NOTARIZE_PASSWORD }}"
          APPLE_TEAM_ID: "${{ secrets.APPLE_TEAM_ID }}"
          APPLE_DEV_ID_APP: "${{ secrets.APPLE_DEV_ID_APP }}"
          APPLE_DEV_ID_APP_PASS: "${{ secrets.APPLE_DEV_ID_APP_PASS }}"
        run: |
          cd ./build_scripts
          sh build_macos-2-installer.sh

      - name: Upload MacOS artifacts
        uses: actions/upload-artifact@v3
        with:
          name: chia-installers-macos-dmg-${{ matrix.os.name }}
          path: ${{ github.workspace }}/build_scripts/final_installer/

      - name: Install GH CLI
        run: |
          command -v gh || brew install gh

      - name: Create Checksums
        run: |
          ls
          shasum -a 256 ${{ github.workspace }}/build_scripts/final_installer/Chia-${{ steps.version_number.outputs.CHIA_INSTALLER_VERSION }}${{ matrix.os.file-suffix }}.dmg > ${{ github.workspace }}/build_scripts/final_installer/Chia-${{ steps.version_number.outputs.CHIA_INSTALLER_VERSION }}${{ matrix.os.file-suffix }}.dmg.sha256

<<<<<<< HEAD
=======
      - name: Configure AWS credentials
        if: steps.check_secrets.outputs.HAS_AWS_SECRET
        uses: aws-actions/configure-aws-credentials@v2
        with:
          role-to-assume: arn:aws:iam::${{ secrets.CHIA_AWS_ACCOUNT_ID }}:role/installer-upload
          aws-region: us-west-2

      - name: Upload to s3
        if: steps.check_secrets.outputs.HAS_AWS_SECRET
        env:
          CHIA_INSTALLER_VERSION: ${{ steps.version_number.outputs.CHIA_INSTALLER_VERSION }}
        run: |
          GIT_SHORT_HASH=$(echo "${GITHUB_SHA}" | cut -c1-8)
          CHIA_DEV_BUILD=${CHIA_INSTALLER_VERSION}-$GIT_SHORT_HASH
          echo "CHIA_DEV_BUILD=$CHIA_DEV_BUILD" >> "$GITHUB_ENV"
          aws s3 cp ${{ github.workspace }}/build_scripts/final_installer/Chia-${{ steps.version_number.outputs.CHIA_INSTALLER_VERSION }}${{ matrix.os.file-suffix }}.dmg s3://download.chia.net/dev/Chia-${CHIA_DEV_BUILD}${{ matrix.os.file-suffix }}.dmg

      - name: Create torrent
        env:
          GH_TOKEN: ${{ secrets.GITHUB_TOKEN }}
        if: env.FULL_RELEASE == 'true'
        run: |
          py3createtorrent -f -t udp://tracker.opentrackr.org:1337/announce ${{ github.workspace }}/build_scripts/final_installer/Chia-${{ steps.version_number.outputs.CHIA_INSTALLER_VERSION }}${{ matrix.os.file-suffix }}.dmg -o ${{ github.workspace }}/build_scripts/final_installer/Chia-${{ steps.version_number.outputs.CHIA_INSTALLER_VERSION }}${{ matrix.os.file-suffix }}.dmg.torrent --webseed https://download.chia.net/install/Chia-${{ steps.version_number.outputs.CHIA_INSTALLER_VERSION }}${{ matrix.os.file-suffix }}.dmg
          ls ${{ github.workspace }}/build_scripts/final_installer/
          gh release upload $RELEASE_TAG ${{ github.workspace }}/build_scripts/final_installer/Chia-${{ steps.version_number.outputs.CHIA_INSTALLER_VERSION }}${{ matrix.os.file-suffix }}.dmg.torrent

      - name: Upload Dev Installer
        if: steps.check_secrets.outputs.HAS_AWS_SECRET && github.ref == 'refs/heads/main'
        env:
          CHIA_INSTALLER_VERSION: ${{ steps.version_number.outputs.CHIA_INSTALLER_VERSION }}
        run: |
          aws s3 cp ${{ github.workspace }}/build_scripts/final_installer/Chia-${{ steps.version_number.outputs.CHIA_INSTALLER_VERSION }}${{ matrix.os.file-suffix }}.dmg s3://download.chia.net/latest-dev/Chia${{ matrix.os.file-suffix }}_latest_dev.dmg
          aws s3 cp ${{ github.workspace }}/build_scripts/final_installer/Chia-${{ steps.version_number.outputs.CHIA_INSTALLER_VERSION }}${{ matrix.os.file-suffix }}.dmg.sha256 s3://download.chia.net/latest-dev/Chia${{ matrix.os.file-suffix }}_latest_dev.dmg.sha256

      - name: Upload Release Files
        if: steps.check_secrets.outputs.HAS_AWS_SECRET && env.FULL_RELEASE == 'true'
        run: |
          aws s3 cp ${{ github.workspace }}/build_scripts/final_installer/Chia-${{ steps.version_number.outputs.CHIA_INSTALLER_VERSION }}${{ matrix.os.file-suffix }}.dmg s3://download.chia.net/install/
          aws s3 cp ${{ github.workspace }}/build_scripts/final_installer/Chia-${{ steps.version_number.outputs.CHIA_INSTALLER_VERSION }}${{ matrix.os.file-suffix }}.dmg.sha256 s3://download.chia.net/install/
          aws s3 cp ${{ github.workspace }}/build_scripts/final_installer/Chia-${{ steps.version_number.outputs.CHIA_INSTALLER_VERSION }}${{ matrix.os.file-suffix }}.dmg.torrent s3://download.chia.net/torrents/

>>>>>>> f2cc5dbd
      - name: Upload release artifacts
        if: env.RELEASE == 'true'
        env:
          GH_TOKEN: ${{ secrets.GITHUB_TOKEN }}
          CHIA_INSTALLER_VERSION: ${{ steps.version_number.outputs.CHIA_INSTALLER_VERSION }}
        run: |
          gh release upload \
            $RELEASE_TAG \
            build_scripts/final_installer/*.dmg

<<<<<<< HEAD
=======
      - name: Mark pre-release installer complete
        if: steps.check_secrets.outputs.HAS_GLUE_SECRET && env.PRE_RELEASE == 'true'
        run: |
          curl -s -XPOST -H "Authorization: Bearer ${{ secrets.GLUE_ACCESS_TOKEN }}" --data '{"chia_ref": "${{ env.RELEASE_TAG }}"}' ${{ secrets.GLUE_API_URL }}/api/v1/${{ env.RFC_REPO }}-prerelease/${{ env.RELEASE_TAG }}/success/${{ matrix.os.glue-name }}

      - name: Mark release installer complete
        if: steps.check_secrets.outputs.HAS_GLUE_SECRET && env.FULL_RELEASE == 'true'
        run: |
          curl -s -XPOST -H "Authorization: Bearer ${{ secrets.GLUE_ACCESS_TOKEN }}" --data '{"chia_ref": "${{ env.RELEASE_TAG }}"}' ${{ secrets.GLUE_API_URL }}/api/v1/${{ env.RFC_REPO }}/${{ env.RELEASE_TAG }}/success/${{ matrix.os.glue-name }}

>>>>>>> f2cc5dbd
      # We want to delete this no matter what happened in the previous steps (failures, success, etc)
      - name: Delete signing keychain
        if: always()
        run:
          security delete-keychain signing_temp.keychain || true

      - name: Remove working files to exclude from cache
        run: |
          rm -rf ./chia-blockchain-gui/packages/gui/daemon

  test:
    name: Test ${{ matrix.os.name }} ${{ matrix.arch.name }}
    runs-on: ${{ matrix.os.runs-on[matrix.arch.matrix] }}
    needs:
    - build
    strategy:
      fail-fast: false
      matrix:
        os:
          - name: 11
            matrix: 11
            runs-on:
              intel: macos-11
              arm: [macos, arm64]
          - name: 12
            matrix: 12
            runs-on:
              intel: macos-12
          - name: 13
            matrix: 13
            runs-on:
              intel: macos-13
        arch:
          - name: ARM64
            matrix: arm
            artifact-name: m1
          - name: Intel
            matrix: intel
            artifact-name: intel
        exclude:
          - os:
              matrix: 12
            arch:
              matrix: arm
          - os:
              matrix: 13
            arch:
              matrix: arm

    steps:
    - uses: Chia-Network/actions/clean-workspace@main

    - name: Download packages
      uses: actions/download-artifact@v3
      id: download
      with:
        name: chia-installers-macos-dmg-${{ matrix.arch.artifact-name }}
        path: packages

    - name: Mount .dmg
      env:
        PACKAGE_PATH: ${{ github.workspace }}/build_scripts/final_installer/
      run: |
        ls -l "${{ steps.download.outputs.download-path }}"
        hdiutil attach "${{ steps.download.outputs.download-path }}"/chia-*.dmg

    - name: Run chia version
      run: |
        "/Volumes/Chia "*"/Chia.app/Contents/Resources/app.asar.unpacked/daemon/chia" version

    - name: Detach .dmg
      if: always()
      run: |
        hdiutil detach "/Volumes/Chia "*<|MERGE_RESOLUTION|>--- conflicted
+++ resolved
@@ -42,8 +42,6 @@
     name: Build ${{ matrix.os.name }} DMG
     runs-on: ${{ matrix.os.runs-on }}
     timeout-minutes: 90
-    permissions:
-      contents: write
     strategy:
       fail-fast: false
       max-parallel: 4
@@ -255,50 +253,6 @@
           ls
           shasum -a 256 ${{ github.workspace }}/build_scripts/final_installer/Chia-${{ steps.version_number.outputs.CHIA_INSTALLER_VERSION }}${{ matrix.os.file-suffix }}.dmg > ${{ github.workspace }}/build_scripts/final_installer/Chia-${{ steps.version_number.outputs.CHIA_INSTALLER_VERSION }}${{ matrix.os.file-suffix }}.dmg.sha256
 
-<<<<<<< HEAD
-=======
-      - name: Configure AWS credentials
-        if: steps.check_secrets.outputs.HAS_AWS_SECRET
-        uses: aws-actions/configure-aws-credentials@v2
-        with:
-          role-to-assume: arn:aws:iam::${{ secrets.CHIA_AWS_ACCOUNT_ID }}:role/installer-upload
-          aws-region: us-west-2
-
-      - name: Upload to s3
-        if: steps.check_secrets.outputs.HAS_AWS_SECRET
-        env:
-          CHIA_INSTALLER_VERSION: ${{ steps.version_number.outputs.CHIA_INSTALLER_VERSION }}
-        run: |
-          GIT_SHORT_HASH=$(echo "${GITHUB_SHA}" | cut -c1-8)
-          CHIA_DEV_BUILD=${CHIA_INSTALLER_VERSION}-$GIT_SHORT_HASH
-          echo "CHIA_DEV_BUILD=$CHIA_DEV_BUILD" >> "$GITHUB_ENV"
-          aws s3 cp ${{ github.workspace }}/build_scripts/final_installer/Chia-${{ steps.version_number.outputs.CHIA_INSTALLER_VERSION }}${{ matrix.os.file-suffix }}.dmg s3://download.chia.net/dev/Chia-${CHIA_DEV_BUILD}${{ matrix.os.file-suffix }}.dmg
-
-      - name: Create torrent
-        env:
-          GH_TOKEN: ${{ secrets.GITHUB_TOKEN }}
-        if: env.FULL_RELEASE == 'true'
-        run: |
-          py3createtorrent -f -t udp://tracker.opentrackr.org:1337/announce ${{ github.workspace }}/build_scripts/final_installer/Chia-${{ steps.version_number.outputs.CHIA_INSTALLER_VERSION }}${{ matrix.os.file-suffix }}.dmg -o ${{ github.workspace }}/build_scripts/final_installer/Chia-${{ steps.version_number.outputs.CHIA_INSTALLER_VERSION }}${{ matrix.os.file-suffix }}.dmg.torrent --webseed https://download.chia.net/install/Chia-${{ steps.version_number.outputs.CHIA_INSTALLER_VERSION }}${{ matrix.os.file-suffix }}.dmg
-          ls ${{ github.workspace }}/build_scripts/final_installer/
-          gh release upload $RELEASE_TAG ${{ github.workspace }}/build_scripts/final_installer/Chia-${{ steps.version_number.outputs.CHIA_INSTALLER_VERSION }}${{ matrix.os.file-suffix }}.dmg.torrent
-
-      - name: Upload Dev Installer
-        if: steps.check_secrets.outputs.HAS_AWS_SECRET && github.ref == 'refs/heads/main'
-        env:
-          CHIA_INSTALLER_VERSION: ${{ steps.version_number.outputs.CHIA_INSTALLER_VERSION }}
-        run: |
-          aws s3 cp ${{ github.workspace }}/build_scripts/final_installer/Chia-${{ steps.version_number.outputs.CHIA_INSTALLER_VERSION }}${{ matrix.os.file-suffix }}.dmg s3://download.chia.net/latest-dev/Chia${{ matrix.os.file-suffix }}_latest_dev.dmg
-          aws s3 cp ${{ github.workspace }}/build_scripts/final_installer/Chia-${{ steps.version_number.outputs.CHIA_INSTALLER_VERSION }}${{ matrix.os.file-suffix }}.dmg.sha256 s3://download.chia.net/latest-dev/Chia${{ matrix.os.file-suffix }}_latest_dev.dmg.sha256
-
-      - name: Upload Release Files
-        if: steps.check_secrets.outputs.HAS_AWS_SECRET && env.FULL_RELEASE == 'true'
-        run: |
-          aws s3 cp ${{ github.workspace }}/build_scripts/final_installer/Chia-${{ steps.version_number.outputs.CHIA_INSTALLER_VERSION }}${{ matrix.os.file-suffix }}.dmg s3://download.chia.net/install/
-          aws s3 cp ${{ github.workspace }}/build_scripts/final_installer/Chia-${{ steps.version_number.outputs.CHIA_INSTALLER_VERSION }}${{ matrix.os.file-suffix }}.dmg.sha256 s3://download.chia.net/install/
-          aws s3 cp ${{ github.workspace }}/build_scripts/final_installer/Chia-${{ steps.version_number.outputs.CHIA_INSTALLER_VERSION }}${{ matrix.os.file-suffix }}.dmg.torrent s3://download.chia.net/torrents/
-
->>>>>>> f2cc5dbd
       - name: Upload release artifacts
         if: env.RELEASE == 'true'
         env:
@@ -309,19 +263,6 @@
             $RELEASE_TAG \
             build_scripts/final_installer/*.dmg
 
-<<<<<<< HEAD
-=======
-      - name: Mark pre-release installer complete
-        if: steps.check_secrets.outputs.HAS_GLUE_SECRET && env.PRE_RELEASE == 'true'
-        run: |
-          curl -s -XPOST -H "Authorization: Bearer ${{ secrets.GLUE_ACCESS_TOKEN }}" --data '{"chia_ref": "${{ env.RELEASE_TAG }}"}' ${{ secrets.GLUE_API_URL }}/api/v1/${{ env.RFC_REPO }}-prerelease/${{ env.RELEASE_TAG }}/success/${{ matrix.os.glue-name }}
-
-      - name: Mark release installer complete
-        if: steps.check_secrets.outputs.HAS_GLUE_SECRET && env.FULL_RELEASE == 'true'
-        run: |
-          curl -s -XPOST -H "Authorization: Bearer ${{ secrets.GLUE_ACCESS_TOKEN }}" --data '{"chia_ref": "${{ env.RELEASE_TAG }}"}' ${{ secrets.GLUE_API_URL }}/api/v1/${{ env.RFC_REPO }}/${{ env.RELEASE_TAG }}/success/${{ matrix.os.glue-name }}
-
->>>>>>> f2cc5dbd
       # We want to delete this no matter what happened in the previous steps (failures, success, etc)
       - name: Delete signing keychain
         if: always()
@@ -330,69 +271,4 @@
 
       - name: Remove working files to exclude from cache
         run: |
-          rm -rf ./chia-blockchain-gui/packages/gui/daemon
-
-  test:
-    name: Test ${{ matrix.os.name }} ${{ matrix.arch.name }}
-    runs-on: ${{ matrix.os.runs-on[matrix.arch.matrix] }}
-    needs:
-    - build
-    strategy:
-      fail-fast: false
-      matrix:
-        os:
-          - name: 11
-            matrix: 11
-            runs-on:
-              intel: macos-11
-              arm: [macos, arm64]
-          - name: 12
-            matrix: 12
-            runs-on:
-              intel: macos-12
-          - name: 13
-            matrix: 13
-            runs-on:
-              intel: macos-13
-        arch:
-          - name: ARM64
-            matrix: arm
-            artifact-name: m1
-          - name: Intel
-            matrix: intel
-            artifact-name: intel
-        exclude:
-          - os:
-              matrix: 12
-            arch:
-              matrix: arm
-          - os:
-              matrix: 13
-            arch:
-              matrix: arm
-
-    steps:
-    - uses: Chia-Network/actions/clean-workspace@main
-
-    - name: Download packages
-      uses: actions/download-artifact@v3
-      id: download
-      with:
-        name: chia-installers-macos-dmg-${{ matrix.arch.artifact-name }}
-        path: packages
-
-    - name: Mount .dmg
-      env:
-        PACKAGE_PATH: ${{ github.workspace }}/build_scripts/final_installer/
-      run: |
-        ls -l "${{ steps.download.outputs.download-path }}"
-        hdiutil attach "${{ steps.download.outputs.download-path }}"/chia-*.dmg
-
-    - name: Run chia version
-      run: |
-        "/Volumes/Chia "*"/Chia.app/Contents/Resources/app.asar.unpacked/daemon/chia" version
-
-    - name: Detach .dmg
-      if: always()
-      run: |
-        hdiutil detach "/Volumes/Chia "*+          rm -rf ./chia-blockchain-gui/packages/gui/daemon