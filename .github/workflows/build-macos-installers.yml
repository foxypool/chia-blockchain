--- conflicted
+++ resolved
@@ -337,18 +337,6 @@
           aws s3 cp ${{ github.workspace }}/build_scripts/final_installer/chia-${{ env.CHIA_INSTALLER_VERSION }}${{ matrix.os.file-suffix }}.dmg s3://download.chia.net/dev/Chia-${CHIA_DEV_BUILD}${{ matrix.os.file-suffix }}.dmg
           aws s3 cp ${{ github.workspace }}/build_scripts/final_installer/chia-${{ env.CHIA_INSTALLER_VERSION }}${{ matrix.os.file-suffix }}.dmg.sha256 s3://download.chia.net/latest-dev/Chia-${CHIA_DEV_BUILD}${{ matrix.os.file-suffix }}.dmg.sha256
 
-<<<<<<< HEAD
-=======
-      - name: Create torrent
-        env:
-          GH_TOKEN: ${{ secrets.GITHUB_TOKEN }}
-        if: env.FULL_RELEASE == 'true'
-        run: |
-          py3createtorrent -f -t udp://tracker.opentrackr.org:1337/announce ${{ github.workspace }}/build_scripts/final_installer/chia-${{ env.CHIA_INSTALLER_VERSION }}${{ matrix.os.file-suffix }}.dmg -o ${{ github.workspace }}/build_scripts/final_installer/Chia-${{ env.CHIA_INSTALLER_VERSION }}${{ matrix.os.file-suffix }}.dmg.torrent --webseed https://download.chia.net/install/Chia-${{ env.CHIA_INSTALLER_VERSION }}${{ matrix.os.file-suffix }}.dmg
-          ls ${{ github.workspace }}/build_scripts/final_installer/
-          gh release upload --repo ${{ github.repository }} $RELEASE_TAG ${{ github.workspace }}/build_scripts/final_installer/Chia-${{ env.CHIA_INSTALLER_VERSION }}${{ matrix.os.file-suffix }}.dmg.torrent
-
->>>>>>> 4572390f
       - name: Upload Dev Installer
         if: steps.check_secrets.outputs.HAS_AWS_SECRET && github.ref == 'refs/heads/main'
         run: |
