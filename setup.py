--- conflicted
+++ resolved
@@ -11,15 +11,9 @@
     "chiabip158==1.1",  # bip158-style wallet filters
     "chiapos==1.0.11",  # proof of space
     "clvm==0.9.7",
-<<<<<<< HEAD
     "clvm_tools==0.4.6",  # Currying, Program.to, other conveniences
-    "chia_rs==0.1.10",
+    "chia_rs==0.1.14",
     "clvm-tools-rs==0.1.25",  # Rust implementation of clvm_tools' compiler
-=======
-    "clvm_tools==0.4.5",  # Currying, Program.to, other conveniences
-    "chia_rs==0.1.14",
-    "clvm-tools-rs==0.1.24",  # Rust implementation of clvm_tools' compiler
->>>>>>> 518106eb
     "aiohttp==3.8.3",  # HTTP server for full node rpc
     "aiosqlite==0.17.0",  # asyncio wrapper for sqlite, to store blocks
     "bitstring==3.1.9",  # Binary data management library
