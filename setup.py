--- conflicted
+++ resolved
@@ -135,10 +135,7 @@
         "chia.ssl": ["chia_ca.crt", "chia_ca.key", "dst_root_ca.pem"],
         "mozilla-ca": ["cacert.pem"],
     },
-<<<<<<< HEAD
-    version="1.2.11+og-1.1.0",
-=======
->>>>>>> 0e7cc5a8
+    version="1.3.0+og-1.1.0",
     long_description=open("README.md").read(),
     long_description_content_type="text/markdown",
     zip_safe=False,
