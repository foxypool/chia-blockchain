--- conflicted
+++ resolved
@@ -296,10 +296,6 @@
                     )
                 ]
                 message = Program.to([proposal_id, vote_amount, is_yes_vote, coin.name()]).get_tree_hash()
-<<<<<<< HEAD
-                puzzle_announcements: Set[bytes] = {message}
-=======
->>>>>>> f96aaee6
                 inner_solution = self.standard_wallet.make_solution(
                     primaries=primaries,
                     conditions=(CreatePuzzleAnnouncement(message),),
@@ -323,10 +319,6 @@
                         )
                     )
                 message = Program.to([proposal_id, vote_amount, is_yes_vote, coin.name()]).get_tree_hash()
-<<<<<<< HEAD
-                puzzle_announcements = {message}
-=======
->>>>>>> f96aaee6
                 inner_solution = self.standard_wallet.make_solution(
                     primaries=primaries,
                     conditions=(CreatePuzzleAnnouncement(message),),
