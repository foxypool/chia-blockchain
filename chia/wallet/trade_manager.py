--- conflicted
+++ resolved
@@ -13,12 +13,8 @@
 from chia.types.spend_bundle import SpendBundle
 from chia.util.db_wrapper import DBWrapper
 from chia.util.hash import std_hash
-<<<<<<< HEAD
-from chia.util.ints import uint32, uint64
+from chia.util.ints import uint32, uint64, uint128
 from chia.wallet.db_wallet.db_wallet_puzzles import ACS_MU_PH
-=======
-from chia.util.ints import uint32, uint64, uint128
->>>>>>> 926ed2e5
 from chia.wallet.nft_wallet.nft_wallet import NFTWallet
 from chia.wallet.outer_puzzles import AssetType
 from chia.wallet.payment import Payment
@@ -306,13 +302,7 @@
         validate_only: bool = False,
         min_coin_amount: Optional[uint128] = None,
     ) -> Union[Tuple[Literal[True], TradeRecord, None], Tuple[Literal[False], None, str]]:
-<<<<<<< HEAD
-        result = await self._create_offer_for_ids(offer, driver_dict, solver, fee=fee)
-=======
-        if driver_dict is None:
-            driver_dict = {}
-        result = await self._create_offer_for_ids(offer, driver_dict, fee=fee, min_coin_amount=min_coin_amount)
->>>>>>> 926ed2e5
+        result = await self._create_offer_for_ids(offer, driver_dict, solver, fee=fee, min_coin_amount=min_coin_amount)
         if not result[0] or result[1] is None:
             raise Exception(f"Error creating offer: {result[2]}")
 
@@ -626,13 +616,9 @@
         valid: bool = await self.check_offer_validity(offer)
         if not valid:
             return False, None, "This offer is no longer valid"
-<<<<<<< HEAD
-        result = await self._create_offer_for_ids(take_offer_dict, offer.driver_dict, solver, fee=fee)
-=======
         result = await self._create_offer_for_ids(
-            take_offer_dict, offer.driver_dict, fee=fee, min_coin_amount=min_coin_amount
+            take_offer_dict, offer.driver_dict, solver, fee=fee, min_coin_amount=min_coin_amount
         )
->>>>>>> 926ed2e5
         if not result[0] or result[1] is None:
             return False, None, result[2]
 
