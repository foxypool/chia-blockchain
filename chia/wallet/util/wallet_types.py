from enum import IntEnum

from typing_extensions import TypedDict

from chia.types.blockchain_format.sized_bytes import bytes32
from chia.util.ints import uint64


class WalletType(IntEnum):
    # Wallet Types
    STANDARD_WALLET = 0
    RATE_LIMITED = 1
    ATOMIC_SWAP = 2
    AUTHORIZED_PAYEE = 3
    MULTI_SIG = 4
    CUSTODY = 5
    COLOURED_COIN = 6
    RECOVERABLE = 7
    DISTRIBUTED_ID = 8
    POOLING_WALLET = 9
<<<<<<< HEAD
    DATA_LAYER = 10
    DATA_LAYER_OFFER = 11
=======


class AmountWithPuzzlehash(TypedDict):
    amount: uint64
    puzzlehash: bytes32
>>>>>>> a3c79c93
<|MERGE_RESOLUTION|>--- conflicted
+++ resolved
@@ -18,13 +18,10 @@
     RECOVERABLE = 7
     DISTRIBUTED_ID = 8
     POOLING_WALLET = 9
-<<<<<<< HEAD
     DATA_LAYER = 10
     DATA_LAYER_OFFER = 11
-=======
 
 
 class AmountWithPuzzlehash(TypedDict):
     amount: uint64
-    puzzlehash: bytes32
->>>>>>> a3c79c93
+    puzzlehash: bytes32