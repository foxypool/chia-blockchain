--- conflicted
+++ resolved
@@ -97,11 +97,7 @@
                     if update_closure(pool_config_dict):
                         updated = True
             except Exception as e:
-<<<<<<< HEAD
-                log.error(f"Exception updating pool config {pool_config_dict} for launcher_id {pool_wallet_config.launcher_id}: {e}")
-=======
                 log.error(f"Exception updating pool config {pool_config_dict} for launcher_id {launcher_id}: {e}")
->>>>>>> 40ca4f94
     if updated:
         log.info(update_log_message)
         config["pool"]["pool_list"] = pool_list
