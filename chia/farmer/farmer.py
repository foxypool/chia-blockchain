--- conflicted
+++ resolved
@@ -124,9 +124,6 @@
         # Last time we updated pool_state based on the config file
         self.last_config_access_time: uint64 = uint64(0)
 
-<<<<<<< HEAD
-        self.harvester_cache: Dict[str, Dict[str, HarvesterCacheEntry]] = {}
-
         # OG Pooling properties
         self.pool_url = None
         self.pool_payout_address = None
@@ -141,8 +138,6 @@
         self.check_pool_reward_target_task: Optional[asyncio.Task] = None
         self.pool_api_client = None
 
-=======
->>>>>>> d154105a
     async def ensure_keychain_proxy(self) -> KeychainProxy:
         if self.keychain_proxy is None:
             if self.local_keychain:
@@ -277,18 +272,15 @@
             await self.cache_clear_task
         if self.update_pool_state_task is not None:
             await self.update_pool_state_task
-<<<<<<< HEAD
         if self.adjust_pool_difficulty_task is not None:
             await self.adjust_pool_difficulty_task
         if self.check_pool_reward_target_task is not None:
             await self.check_pool_reward_target_task
-=======
         if shutting_down and self.keychain_proxy is not None:
             proxy = self.keychain_proxy
             self.keychain_proxy = None
             await proxy.close()
             await asyncio.sleep(0.5)  # https://docs.aiohttp.org/en/stable/client_advanced.html#graceful-shutdown
->>>>>>> d154105a
         self.started = False
 
     def _set_state_changed_callback(self, callback: Callable):
