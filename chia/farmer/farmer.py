from __future__ import annotations

import asyncio
import json
import logging
import time
import traceback
from asyncio import sleep
from pathlib import Path
from typing import Any, Dict, List, Optional, Set, Tuple

import aiohttp
from blspy import AugSchemeMPL, G1Element, G2Element, PrivateKey

from chia.consensus.constants import ConsensusConstants
from chia.consensus.pot_iterations import calculate_sp_interval_iters
from chia.farmer.pooling.og_pool_state import OgPoolState
from chia.farmer.pooling.pool_api_client import PoolApiClient
from chia.daemon.keychain_proxy import KeychainProxy, connect_to_keychain_and_validate, wrap_local_keychain
from chia.plot_sync.delta import Delta
from chia.plot_sync.receiver import Receiver
from chia.pools.pool_config import PoolWalletConfig, add_auth_key, load_pool_config
from chia.protocols import farmer_protocol, harvester_protocol
from chia.protocols.pool_protocol import (
    AuthenticationPayload,
    ErrorResponse,
    GetFarmerResponse,
    PoolErrorCode,
    PostFarmerPayload,
    PostFarmerRequest,
    PutFarmerPayload,
    PutFarmerRequest,
    get_current_authentication_token,
)
from chia.protocols.protocol_message_types import ProtocolMessageTypes
from chia.rpc.rpc_server import StateChangedProtocol, default_get_connections
from chia.server.outbound_message import NodeType, make_msg
from chia.server.server import ChiaServer, ssl_context_for_root
from chia.server.ws_connection import WSChiaConnection
from chia.ssl.create_ssl import get_mozilla_ca_crt
from chia.types.blockchain_format.proof_of_space import ProofOfSpace
from chia.types.blockchain_format.sized_bytes import bytes32
from chia.util.bech32m import decode_puzzle_hash, encode_puzzle_hash
from chia.util.byte_types import hexstr_to_bytes
from chia.util.config import config_path_for_filename, load_config, lock_and_load_config, save_config
from chia.util.errors import KeychainProxyConnectionFailure
from chia.util.hash import std_hash
from chia.util.ints import uint8, uint16, uint64
from chia.util.keychain import Keychain
from chia.util.logging import TimedDuplicateFilter
from chia.wallet.derive_keys import (
    find_authentication_sk,
    find_owner_sk,
    master_sk_to_farmer_sk,
    master_sk_to_pool_sk,
    match_address_to_sk,
)
from chia.wallet.puzzles.singleton_top_layer import SINGLETON_MOD

singleton_mod_hash = SINGLETON_MOD.get_tree_hash()

log = logging.getLogger(__name__)

UPDATE_POOL_INFO_INTERVAL: int = 3600
UPDATE_POOL_INFO_FAILURE_RETRY_INTERVAL: int = 120
UPDATE_POOL_FARMER_INFO_INTERVAL: int = 300

DEFAULT_OG_POOL_URL: str = "https://farmer.chia-og.foxypool.io"

"""
HARVESTER PROTOCOL (FARMER <-> HARVESTER)
"""


class Farmer:
    def __init__(
        self,
        root_path: Path,
        farmer_config: Dict[str, Any],
        pool_config: Dict[str, Any],
        consensus_constants: ConsensusConstants,
        local_keychain: Optional[Keychain] = None,
    ):
        self.keychain_proxy: Optional[KeychainProxy] = None
        self.local_keychain = local_keychain
        self._root_path = root_path
        self.config = farmer_config
        self.pool_config = pool_config
        # Keep track of all sps, keyed on challenge chain signage point hash
        self.sps: Dict[bytes32, List[farmer_protocol.NewSignagePoint]] = {}

        # Keep track of harvester plot identifier (str), target sp index, and PoSpace for each challenge
        self.proofs_of_space: Dict[bytes32, List[Tuple[str, ProofOfSpace]]] = {}

        # Quality string to plot identifier and challenge_hash, for use with harvester.RequestSignatures
        self.quality_str_to_identifiers: Dict[bytes32, Tuple[str, bytes32, bytes32, bytes32]] = {}

        # number of responses to each signage point
        self.number_of_responses: Dict[bytes32, int] = {}

        # A dictionary of keys to time added. These keys refer to keys in the above 4 dictionaries. This is used
        # to periodically clear the memory
        self.cache_add_time: Dict[bytes32, uint64] = {}

        self.plot_sync_receivers: Dict[bytes32, Receiver] = {}

        self.cache_clear_task: Optional[asyncio.Task[None]] = None
        self.update_pool_state_task: Optional[asyncio.Task[None]] = None
        self.constants = consensus_constants
        self._shut_down = False
        self.server: Any = None
        self.state_changed_callback: Optional[StateChangedProtocol] = None
        self.log = log
        self.log.addFilter(TimedDuplicateFilter("No pool specific authentication_token_timeout.*", 60 * 10))
        self.log.addFilter(TimedDuplicateFilter("No pool specific difficulty has been set.*", 60 * 10))

        self.started = False
        self.harvester_handshake_task: Optional[asyncio.Task[None]] = None

        # From p2_singleton_puzzle_hash to pool state dict
        self.pool_state: Dict[bytes32, Dict[str, Any]] = {}

        # From p2_singleton to auth PrivateKey
        self.authentication_keys: Dict[bytes32, PrivateKey] = {}

        # Last time we updated pool_state based on the config file
        self.last_config_access_time: float = 0

        self.all_root_sks: List[PrivateKey] = []

        # OG Pooling properties
        self.pool_url = None
        self.pool_payout_address = None
        self.is_og_pooling_disabled = False
        self.pool_sub_slot_iters = None
        self.iters_limit = None
        self.pool_minimum_difficulty = None
        self.og_pool_state = None
        self.pool_var_diff_target_in_seconds = None
        self.pool_reward_target = None
        self.adjust_pool_difficulty_task: Optional[asyncio.Task] = None
        self.check_pool_reward_target_task: Optional[asyncio.Task] = None
        self.pool_api_client = None

    def get_connections(self, request_node_type: Optional[NodeType]) -> List[Dict[str, Any]]:
        return default_get_connections(server=self.server, request_node_type=request_node_type)

    async def ensure_keychain_proxy(self) -> KeychainProxy:
        if self.keychain_proxy is None:
            if self.local_keychain:
                self.keychain_proxy = wrap_local_keychain(self.local_keychain, log=self.log)
            else:
                self.keychain_proxy = await connect_to_keychain_and_validate(self._root_path, self.log)
                if not self.keychain_proxy:
                    raise KeychainProxyConnectionFailure()
        return self.keychain_proxy

    async def get_all_private_keys(self) -> List[Tuple[PrivateKey, bytes]]:
        keychain_proxy = await self.ensure_keychain_proxy()
        return await keychain_proxy.get_all_private_keys()

    async def setup_keys(self) -> bool:
        no_keys_error_str = "No keys exist. Please run 'chia keys generate' or open the UI."
        try:
            self.all_root_sks = [sk for sk, _ in await self.get_all_private_keys()]
        except KeychainProxyConnectionFailure:
            return False

        self._private_keys = [master_sk_to_farmer_sk(sk) for sk in self.all_root_sks] + [
            master_sk_to_pool_sk(sk) for sk in self.all_root_sks
        ]

        if len(self.get_public_keys()) == 0:
            log.warning(no_keys_error_str)
            return False

        config = load_config(self._root_path, "config.yaml")
        if "xch_target_address" not in self.config:
            self.config = config["farmer"]
        if "xch_target_address" not in self.pool_config:
            self.pool_config = config["pool"]
        if "xch_target_address" not in self.config or "xch_target_address" not in self.pool_config:
            log.debug("xch_target_address missing in the config")
            return False

        # This is the farmer configuration
        self.farmer_target_encoded = self.config["xch_target_address"]
        self.farmer_target = decode_puzzle_hash(self.farmer_target_encoded)

        self.pool_public_keys = [G1Element.from_bytes(bytes.fromhex(pk)) for pk in self.config["pool_public_keys"]]

        # This is the self pooling configuration, which is only used for original self-pooled plots
        self.pool_target_encoded = self.pool_config["xch_target_address"]
        self.pool_target = decode_puzzle_hash(self.pool_target_encoded)
        self.pool_sks_map = {bytes(key.get_g1()): key for key in self.get_private_keys()}

        assert len(self.farmer_target) == 32
        assert len(self.pool_target) == 32
        if len(self.pool_sks_map) == 0:
            log.warning(no_keys_error_str)
            return False

        # OG Pooling setup
        self.pool_url = self.config.get("pool_url", DEFAULT_OG_POOL_URL)
        self.pool_payout_address = self.config.get("pool_payout_address", self.farmer_target_encoded)
        self.is_og_pooling_disabled = self.config.get("disable_og_pooling", False)
        self.iters_limit = calculate_sp_interval_iters(self.constants, self.constants.POOL_SUB_SLOT_ITERS)
        self.pool_minimum_difficulty: uint64 = uint64(1)
        self.og_pool_state: OgPoolState = OgPoolState(difficulty=self.pool_minimum_difficulty)
        self.pool_var_diff_target_in_seconds = 5 * 60
        self.pool_reward_target = self.pool_target

        return True

<<<<<<< HEAD
    def is_pooling_enabled(self):
        return self.pool_url is not None and self.pool_payout_address is not None and not self.is_og_pooling_disabled

    async def _start(self):
        async def start_task():
=======
    async def _start(self) -> None:
        async def start_task() -> None:
>>>>>>> ba2570f5
            # `Farmer.setup_keys` returns `False` if there are no keys setup yet. In this case we just try until it
            # succeeds or until we need to shut down.
            while not self._shut_down:
                if await self.setup_keys():
                    self.update_pool_state_task = asyncio.create_task(self._periodically_update_pool_state_task())
                    self.cache_clear_task = asyncio.create_task(self._periodically_clear_cache_and_refresh_task())
                    if not self.is_pooling_enabled():
                        self.log.info(f"Not OG pooling as 'disable_og_pooling' is set to true in your config")
                        log.debug("start_task: initialized")
                        self.started = True
                        return
                    self.pool_api_client = PoolApiClient(self.pool_url)
                    await self.initialize_pooling()
                    self.adjust_pool_difficulty_task = asyncio.create_task(
                        self._periodically_adjust_pool_difficulty_task()
                    )
                    self.check_pool_reward_target_task = asyncio.create_task(
                        self._periodically_check_pool_reward_target_task()
                    )
                    log.debug("start_task: initialized")
                    self.started = True
                    return
                await asyncio.sleep(1)

        asyncio.create_task(start_task())

<<<<<<< HEAD
    async def initialize_pooling(self):
        self.log.debug(f"Connecting to OG pool {self.pool_url} ..")
        pool_info: Dict = {}
        has_pool_info = False
        while not has_pool_info:
            try:
                pool_info = await self.pool_api_client.get_pool_info()
                has_pool_info = True
            except asyncio.TimeoutError:
                self.log.error(f"Timed out while retrieving OG pool info")
                await sleep(5)
            except Exception as e:
                self.log.error(f"Error retrieving OG pool info: {e}")
                await sleep(5)

        pool_name = pool_info["name"]
        self.log.info(f"Connected to OG pool {pool_name} ({self.pool_url}) using payout address {self.pool_payout_address}")
        self.pool_var_diff_target_in_seconds = pool_info["var_diff_target_in_seconds"]

        self.pool_minimum_difficulty = uint64(pool_info["minimum_difficulty"])
        self.og_pool_state.difficulty = self.pool_minimum_difficulty

        pool_target = bytes32.fromhex(pool_info["target_puzzle_hash"][2:])
        assert len(pool_target) == 32
        self.pool_reward_target = pool_target
        address_prefix = self.config["network_overrides"]["config"][self.config["selected_network"]]["address_prefix"]
        pool_target_encoded = encode_puzzle_hash(pool_target, address_prefix)
        if self.pool_target != pool_target or self.pool_target_encoded != pool_target_encoded:
            self.set_reward_targets(farmer_target_encoded=None, pool_target_encoded=pool_target_encoded)

    def _close(self):
=======
    def _close(self) -> None:
>>>>>>> ba2570f5
        self._shut_down = True

    async def _await_closed(self, shutting_down: bool = True) -> None:
        if self.cache_clear_task is not None:
            await self.cache_clear_task
        if self.update_pool_state_task is not None:
            await self.update_pool_state_task
        if self.adjust_pool_difficulty_task is not None:
            await self.adjust_pool_difficulty_task
        if self.check_pool_reward_target_task is not None:
            await self.check_pool_reward_target_task
        if shutting_down and self.keychain_proxy is not None:
            proxy = self.keychain_proxy
            self.keychain_proxy = None
            await proxy.close()
            await asyncio.sleep(0.5)  # https://docs.aiohttp.org/en/stable/client_advanced.html#graceful-shutdown
        self.started = False

    def _set_state_changed_callback(self, callback: StateChangedProtocol) -> None:
        self.state_changed_callback = callback

    async def on_connect(self, peer: WSChiaConnection) -> None:
        self.state_changed("add_connection", {})

        async def handshake_task() -> None:
            # Wait until the task in `Farmer._start` is done so that we have keys available for the handshake. Bail out
            # early if we need to shut down or if the harvester is not longer connected.
            while not self.started and not self._shut_down and peer in self.server.get_connections():
                await asyncio.sleep(1)

            if self._shut_down:
                log.debug("handshake_task: shutdown")
                self.harvester_handshake_task = None
                return

            if peer not in self.server.get_connections():
                log.debug("handshake_task: disconnected")
                self.harvester_handshake_task = None
                return

            # Sends a handshake to the harvester
            handshake = harvester_protocol.HarvesterHandshake(
                self.get_public_keys(),
                self.pool_public_keys,
            )
            msg = make_msg(ProtocolMessageTypes.harvester_handshake, handshake)
            await peer.send_message(msg)
            self.harvester_handshake_task = None

        if peer.connection_type is NodeType.HARVESTER:
            self.plot_sync_receivers[peer.peer_node_id] = Receiver(peer, self.plot_sync_callback)
            self.harvester_handshake_task = asyncio.create_task(handshake_task())

    def set_server(self, server: ChiaServer) -> None:
        self.server = server

    def state_changed(self, change: str, data: Dict[str, Any]) -> None:
        if self.state_changed_callback is not None:
            self.state_changed_callback(change, data)

    def handle_failed_pool_response(self, p2_singleton_puzzle_hash: bytes32, error_message: str) -> None:
        self.log.error(error_message)
        self.pool_state[p2_singleton_puzzle_hash]["pool_errors_24h"].append(
            ErrorResponse(uint16(PoolErrorCode.REQUEST_FAILED.value), error_message).to_json_dict()
        )

    def on_disconnect(self, connection: WSChiaConnection) -> None:
        self.log.info(f"peer disconnected {connection.get_peer_logging()}")
        self.state_changed("close_connection", {})
        if connection.connection_type is NodeType.HARVESTER:
            del self.plot_sync_receivers[connection.peer_node_id]
            self.state_changed("harvester_removed", {"node_id": connection.peer_node_id})

    async def plot_sync_callback(self, peer_id: bytes32, delta: Optional[Delta]) -> None:
        log.debug(f"plot_sync_callback: peer_id {peer_id}, delta {delta}")
        receiver: Receiver = self.plot_sync_receivers[peer_id]
        harvester_updated: bool = delta is not None and not delta.empty()
        if receiver.initial_sync() or harvester_updated:
            self.state_changed("harvester_update", receiver.to_dict(True))

    async def _pool_get_pool_info(self, pool_config: PoolWalletConfig) -> Optional[Dict[str, Any]]:
        try:
            async with aiohttp.ClientSession(trust_env=True) as session:
                async with session.get(
                    f"{pool_config.pool_url}/pool_info", ssl=ssl_context_for_root(get_mozilla_ca_crt(), log=self.log)
                ) as resp:
                    if resp.ok:
                        response: Dict[str, Any] = json.loads(await resp.text())
                        self.log.info(f"GET /pool_info response: {response}")
                        return response
                    else:
                        self.handle_failed_pool_response(
                            pool_config.p2_singleton_puzzle_hash,
                            f"Error in GET /pool_info {pool_config.pool_url}, {resp.status}",
                        )

        except Exception as e:
            self.handle_failed_pool_response(
                pool_config.p2_singleton_puzzle_hash, f"Exception in GET /pool_info {pool_config.pool_url}, {e}"
            )

        return None

    async def _pool_get_farmer(
        self, pool_config: PoolWalletConfig, authentication_token_timeout: uint8, authentication_sk: PrivateKey
    ) -> Optional[Dict[str, Any]]:
        authentication_token = get_current_authentication_token(authentication_token_timeout)
        message: bytes32 = std_hash(
            AuthenticationPayload(
                "get_farmer", pool_config.launcher_id, pool_config.target_puzzle_hash, authentication_token
            )
        )
        signature: G2Element = AugSchemeMPL.sign(authentication_sk, message)
        get_farmer_params = {
            "launcher_id": pool_config.launcher_id.hex(),
            "authentication_token": authentication_token,
            "signature": bytes(signature).hex(),
        }
        try:
            async with aiohttp.ClientSession(trust_env=True) as session:
                async with session.get(
                    f"{pool_config.pool_url}/farmer",
                    params=get_farmer_params,
                    ssl=ssl_context_for_root(get_mozilla_ca_crt(), log=self.log),
                ) as resp:
                    if resp.ok:
                        response: Dict[str, Any] = json.loads(await resp.text())
                        log_level = logging.INFO
                        if "error_code" in response:
                            log_level = logging.WARNING
                            self.pool_state[pool_config.p2_singleton_puzzle_hash]["pool_errors_24h"].append(response)
                        self.log.log(log_level, f"GET /farmer response: {response}")
                        return response
                    else:
                        self.handle_failed_pool_response(
                            pool_config.p2_singleton_puzzle_hash,
                            f"Error in GET /farmer {pool_config.pool_url}, {resp.status}",
                        )
        except Exception as e:
            self.handle_failed_pool_response(
                pool_config.p2_singleton_puzzle_hash, f"Exception in GET /farmer {pool_config.pool_url}, {e}"
            )
        return None

    async def _pool_post_farmer(
        self, pool_config: PoolWalletConfig, authentication_token_timeout: uint8, owner_sk: PrivateKey
    ) -> Optional[Dict[str, Any]]:
        auth_sk: Optional[PrivateKey] = self.get_authentication_sk(pool_config)
        assert auth_sk is not None
        post_farmer_payload: PostFarmerPayload = PostFarmerPayload(
            pool_config.launcher_id,
            get_current_authentication_token(authentication_token_timeout),
            auth_sk.get_g1(),
            pool_config.payout_instructions,
            None,
        )
        assert owner_sk.get_g1() == pool_config.owner_public_key
        signature: G2Element = AugSchemeMPL.sign(owner_sk, post_farmer_payload.get_hash())
        post_farmer_request = PostFarmerRequest(post_farmer_payload, signature)
        self.log.debug(f"POST /farmer request {post_farmer_request}")
        try:
            async with aiohttp.ClientSession() as session:
                async with session.post(
                    f"{pool_config.pool_url}/farmer",
                    json=post_farmer_request.to_json_dict(),
                    ssl=ssl_context_for_root(get_mozilla_ca_crt(), log=self.log),
                ) as resp:
                    if resp.ok:
                        response: Dict[str, Any] = json.loads(await resp.text())
                        log_level = logging.INFO
                        if "error_code" in response:
                            log_level = logging.WARNING
                            self.pool_state[pool_config.p2_singleton_puzzle_hash]["pool_errors_24h"].append(response)
                        self.log.log(log_level, f"POST /farmer response: {response}")
                        return response
                    else:
                        self.handle_failed_pool_response(
                            pool_config.p2_singleton_puzzle_hash,
                            f"Error in POST /farmer {pool_config.pool_url}, {resp.status}",
                        )
        except Exception as e:
            self.handle_failed_pool_response(
                pool_config.p2_singleton_puzzle_hash, f"Exception in POST /farmer {pool_config.pool_url}, {e}"
            )
        return None

    async def _pool_put_farmer(
        self, pool_config: PoolWalletConfig, authentication_token_timeout: uint8, owner_sk: PrivateKey
    ) -> None:
        auth_sk: Optional[PrivateKey] = self.get_authentication_sk(pool_config)
        assert auth_sk is not None
        put_farmer_payload: PutFarmerPayload = PutFarmerPayload(
            pool_config.launcher_id,
            get_current_authentication_token(authentication_token_timeout),
            auth_sk.get_g1(),
            pool_config.payout_instructions,
            None,
        )
        assert owner_sk.get_g1() == pool_config.owner_public_key
        signature: G2Element = AugSchemeMPL.sign(owner_sk, put_farmer_payload.get_hash())
        put_farmer_request = PutFarmerRequest(put_farmer_payload, signature)
        self.log.debug(f"PUT /farmer request {put_farmer_request}")
        try:
            async with aiohttp.ClientSession() as session:
                async with session.put(
                    f"{pool_config.pool_url}/farmer",
                    json=put_farmer_request.to_json_dict(),
                    ssl=ssl_context_for_root(get_mozilla_ca_crt(), log=self.log),
                ) as resp:
                    if resp.ok:
                        response: Dict[str, Any] = json.loads(await resp.text())
                        log_level = logging.INFO
                        if "error_code" in response:
                            log_level = logging.WARNING
                            self.pool_state[pool_config.p2_singleton_puzzle_hash]["pool_errors_24h"].append(response)
                        self.log.log(log_level, f"PUT /farmer response: {response}")
                    else:
                        self.handle_failed_pool_response(
                            pool_config.p2_singleton_puzzle_hash,
                            f"Error in PUT /farmer {pool_config.pool_url}, {resp.status}",
                        )
        except Exception as e:
            self.handle_failed_pool_response(
                pool_config.p2_singleton_puzzle_hash, f"Exception in PUT /farmer {pool_config.pool_url}, {e}"
            )

    def get_authentication_sk(self, pool_config: PoolWalletConfig) -> Optional[PrivateKey]:
        if pool_config.p2_singleton_puzzle_hash in self.authentication_keys:
            return self.authentication_keys[pool_config.p2_singleton_puzzle_hash]
        auth_sk: Optional[PrivateKey] = find_authentication_sk(self.all_root_sks, pool_config.owner_public_key)
        if auth_sk is not None:
            self.authentication_keys[pool_config.p2_singleton_puzzle_hash] = auth_sk
        return auth_sk

    async def update_pool_state(self) -> None:
        config = load_config(self._root_path, "config.yaml")

        pool_config_list: List[PoolWalletConfig] = load_pool_config(self._root_path)
        for pool_config in pool_config_list:
            p2_singleton_puzzle_hash = pool_config.p2_singleton_puzzle_hash

            try:
                authentication_sk: Optional[PrivateKey] = self.get_authentication_sk(pool_config)

                if authentication_sk is None:
                    self.log.error(f"Could not find authentication sk for {p2_singleton_puzzle_hash}")
                    continue

                add_auth_key(self._root_path, pool_config, authentication_sk.get_g1())

                if p2_singleton_puzzle_hash not in self.pool_state:
                    self.pool_state[p2_singleton_puzzle_hash] = {
                        "points_found_since_start": 0,
                        "points_found_24h": [],
                        "points_acknowledged_since_start": 0,
                        "points_acknowledged_24h": [],
                        "next_farmer_update": 0,
                        "next_pool_info_update": 0,
                        "current_points": 0,
                        "current_difficulty": None,
                        "pool_errors_24h": [],
                        "authentication_token_timeout": None,
                    }
                    self.log.info(f"Added pool: {pool_config}")
                pool_state = self.pool_state[p2_singleton_puzzle_hash]
                pool_state["pool_config"] = pool_config

                # Skip state update when self pooling
                if pool_config.pool_url == "":
                    continue

                enforce_https = config["full_node"]["selected_network"] == "mainnet"
                if enforce_https and not pool_config.pool_url.startswith("https://"):
                    self.log.error(f"Pool URLs must be HTTPS on mainnet {pool_config.pool_url}")
                    continue

                # TODO: Improve error handling below, inform about unexpected failures
                if time.time() >= pool_state["next_pool_info_update"]:
                    pool_state["next_pool_info_update"] = time.time() + UPDATE_POOL_INFO_INTERVAL
                    # Makes a GET request to the pool to get the updated information
                    pool_info = await self._pool_get_pool_info(pool_config)
                    if pool_info is not None and "error_code" not in pool_info:
                        pool_state["authentication_token_timeout"] = pool_info["authentication_token_timeout"]
                        # Only update the first time from GET /pool_info, gets updated from GET /farmer later
                        if pool_state["current_difficulty"] is None:
                            pool_state["current_difficulty"] = pool_info["minimum_difficulty"]
                    else:
                        pool_state["next_pool_info_update"] = time.time() + UPDATE_POOL_INFO_FAILURE_RETRY_INTERVAL

                if time.time() >= pool_state["next_farmer_update"]:
                    pool_state["next_farmer_update"] = time.time() + UPDATE_POOL_FARMER_INFO_INTERVAL
                    authentication_token_timeout = pool_state["authentication_token_timeout"]

                    async def update_pool_farmer_info() -> Tuple[Optional[GetFarmerResponse], Optional[PoolErrorCode]]:
                        # Run a GET /farmer to see if the farmer is already known by the pool
                        response = await self._pool_get_farmer(
                            pool_config, authentication_token_timeout, authentication_sk
                        )
                        farmer_response: Optional[GetFarmerResponse] = None
                        error_code_response: Optional[PoolErrorCode] = None
                        if response is not None:
                            if "error_code" not in response:
                                farmer_response = GetFarmerResponse.from_json_dict(response)
                                if farmer_response is not None:
                                    pool_state["current_difficulty"] = farmer_response.current_difficulty
                                    pool_state["current_points"] = farmer_response.current_points
                            else:
                                try:
                                    error_code_response = PoolErrorCode(response["error_code"])
                                except ValueError:
                                    self.log.error(
                                        f"Invalid error code received from the pool: {response['error_code']}"
                                    )

                        return farmer_response, error_code_response

                    if authentication_token_timeout is not None:
                        farmer_info, error_code = await update_pool_farmer_info()
                        if error_code == PoolErrorCode.FARMER_NOT_KNOWN:
                            # Make the farmer known on the pool with a POST /farmer
                            owner_sk_and_index = find_owner_sk(self.all_root_sks, pool_config.owner_public_key)
                            assert owner_sk_and_index is not None
                            post_response = await self._pool_post_farmer(
                                pool_config, authentication_token_timeout, owner_sk_and_index[0]
                            )
                            if post_response is not None and "error_code" not in post_response:
                                self.log.info(
                                    f"Welcome message from {pool_config.pool_url}: "
                                    f"{post_response['welcome_message']}"
                                )
                                # Now we should be able to update the local farmer info
                                farmer_info, farmer_is_known = await update_pool_farmer_info()
                                if farmer_info is None and not farmer_is_known:
                                    self.log.error("Failed to update farmer info after POST /farmer.")

                        # Update the farmer information on the pool if the payout instructions changed or if the
                        # signature is invalid (latter to make sure the pool has the correct authentication public key).
                        payout_instructions_update_required: bool = (
                            farmer_info is not None
                            and pool_config.payout_instructions.lower() != farmer_info.payout_instructions.lower()
                        )
                        if payout_instructions_update_required or error_code == PoolErrorCode.INVALID_SIGNATURE:
                            owner_sk_and_index = find_owner_sk(self.all_root_sks, pool_config.owner_public_key)
                            assert owner_sk_and_index is not None
                            await self._pool_put_farmer(
                                pool_config, authentication_token_timeout, owner_sk_and_index[0]
                            )
                    else:
                        self.log.warning(
                            f"No pool specific authentication_token_timeout has been set for {p2_singleton_puzzle_hash}"
                            f", check communication with the pool."
                        )

            except Exception as e:
                tb = traceback.format_exc()
                self.log.error(f"Exception in update_pool_state for {pool_config.pool_url}, {e} {tb}")

    def get_public_keys(self) -> List[G1Element]:
        return [child_sk.get_g1() for child_sk in self._private_keys]

    def get_private_keys(self) -> List[PrivateKey]:
        return self._private_keys

    async def get_reward_targets(self, search_for_private_key: bool, max_ph_to_search: int = 500) -> Dict[str, Any]:
        if search_for_private_key:
            all_sks = await self.get_all_private_keys()
            have_farmer_sk, have_pool_sk = False, False
            search_addresses: List[bytes32] = [self.farmer_target, self.pool_target]
            for sk, _ in all_sks:
                found_addresses: Set[bytes32] = match_address_to_sk(sk, search_addresses, max_ph_to_search)

                if not have_farmer_sk and self.farmer_target in found_addresses:
                    search_addresses.remove(self.farmer_target)
                    have_farmer_sk = True

                if not have_pool_sk and self.pool_target in found_addresses:
                    search_addresses.remove(self.pool_target)
                    have_pool_sk = True

                if have_farmer_sk and have_pool_sk:
                    break

            return {
                "farmer_target": self.farmer_target_encoded,
                "pool_target": self.pool_target_encoded,
                "have_farmer_sk": have_farmer_sk,
                "have_pool_sk": have_pool_sk,
            }
        return {
            "farmer_target": self.farmer_target_encoded,
            "pool_target": self.pool_target_encoded,
        }

    def set_reward_targets(self, farmer_target_encoded: Optional[str], pool_target_encoded: Optional[str]) -> None:
        with lock_and_load_config(self._root_path, "config.yaml") as config:
            if farmer_target_encoded is not None:
                self.farmer_target_encoded = farmer_target_encoded
                self.farmer_target = decode_puzzle_hash(farmer_target_encoded)
                config["farmer"]["xch_target_address"] = farmer_target_encoded
                self.pool_payout_address = self.config.get("pool_payout_address", self.farmer_target_encoded)
            if pool_target_encoded is not None:
                self.pool_target_encoded = pool_target_encoded
                self.pool_target = decode_puzzle_hash(pool_target_encoded)
                config["pool"]["xch_target_address"] = pool_target_encoded
            save_config(self._root_path, "config.yaml", config)

    async def set_payout_instructions(self, launcher_id: bytes32, payout_instructions: str) -> None:
        for p2_singleton_puzzle_hash, pool_state_dict in self.pool_state.items():
            if launcher_id == pool_state_dict["pool_config"].launcher_id:
                with lock_and_load_config(self._root_path, "config.yaml") as config:
                    new_list = []
                    pool_list = config["pool"].get("pool_list", [])
                    if pool_list is not None:
                        for list_element in pool_list:
                            if hexstr_to_bytes(list_element["launcher_id"]) == bytes(launcher_id):
                                list_element["payout_instructions"] = payout_instructions
                            new_list.append(list_element)

                    config["pool"]["pool_list"] = new_list
                    save_config(self._root_path, "config.yaml", config)
                # Force a GET /farmer which triggers the PUT /farmer if it detects the changed instructions
                pool_state_dict["next_farmer_update"] = 0
                return

        self.log.warning(f"Launcher id: {launcher_id} not found")

    async def generate_login_link(self, launcher_id: bytes32) -> Optional[str]:
        for pool_state in self.pool_state.values():
            pool_config: PoolWalletConfig = pool_state["pool_config"]
            if pool_config.launcher_id == launcher_id:
                authentication_sk: Optional[PrivateKey] = self.get_authentication_sk(pool_config)
                if authentication_sk is None:
                    self.log.error(f"Could not find authentication sk for {pool_config.p2_singleton_puzzle_hash}")
                    continue
                authentication_token_timeout = pool_state["authentication_token_timeout"]
                if authentication_token_timeout is None:
                    self.log.error(
                        f"No pool specific authentication_token_timeout has been set for"
                        f"{pool_config.p2_singleton_puzzle_hash}, check communication with the pool."
                    )
                    return None

                authentication_token = get_current_authentication_token(authentication_token_timeout)
                message: bytes32 = std_hash(
                    AuthenticationPayload(
                        "get_login", pool_config.launcher_id, pool_config.target_puzzle_hash, authentication_token
                    )
                )
                signature: G2Element = AugSchemeMPL.sign(authentication_sk, message)
                return (
                    pool_config.pool_url
                    + f"/login?launcher_id={launcher_id.hex()}&authentication_token={authentication_token}"
                    f"&signature={bytes(signature).hex()}"
                )

        return None

    async def get_harvesters(self, counts_only: bool = False) -> Dict[str, Any]:
        harvesters: List[Dict[str, Any]] = []
        for connection in self.server.get_connections(NodeType.HARVESTER):
            self.log.debug(f"get_harvesters host: {connection.peer_host}, node_id: {connection.peer_node_id}")
            receiver = self.plot_sync_receivers.get(connection.peer_node_id)
            if receiver is not None:
                harvesters.append(receiver.to_dict(counts_only))
            else:
                self.log.debug(
                    f"get_harvesters invalid peer: {connection.peer_host}, node_id: {connection.peer_node_id}"
                )

        return {"harvesters": harvesters}

    def get_receiver(self, node_id: bytes32) -> Receiver:
        receiver: Optional[Receiver] = self.plot_sync_receivers.get(node_id)
        if receiver is None:
            raise KeyError(f"Receiver missing for {node_id}")
        return receiver

    async def _periodically_update_pool_state_task(self) -> None:
        time_slept = 0
        config_path: Path = config_path_for_filename(self._root_path, "config.yaml")
        while not self._shut_down:
            # Every time the config file changes, read it to check the pool state
            stat_info = config_path.stat()
            if stat_info.st_mtime > self.last_config_access_time:
                # If we detect the config file changed, refresh private keys first just in case
                self.all_root_sks = [sk for sk, _ in await self.get_all_private_keys()]
                self.last_config_access_time = stat_info.st_mtime
                await self.update_pool_state()
                time_slept = 0
            elif time_slept > 60:
                await self.update_pool_state()
                time_slept = 0
            time_slept += 1
            await asyncio.sleep(1)

    async def _periodically_clear_cache_and_refresh_task(self) -> None:
        time_slept = 0
        refresh_slept = 0
        while not self._shut_down:
            try:
                if time_slept > self.constants.SUB_SLOT_TIME_TARGET:
                    now = time.time()
                    removed_keys: List[bytes32] = []
                    for key, add_time in self.cache_add_time.items():
                        if now - float(add_time) > self.constants.SUB_SLOT_TIME_TARGET * 3:
                            self.sps.pop(key, None)
                            self.proofs_of_space.pop(key, None)
                            self.quality_str_to_identifiers.pop(key, None)
                            self.number_of_responses.pop(key, None)
                            removed_keys.append(key)
                    for key in removed_keys:
                        self.cache_add_time.pop(key, None)
                    time_slept = 0
                    log.debug(
                        f"Cleared farmer cache. Num sps: {len(self.sps)} {len(self.proofs_of_space)} "
                        f"{len(self.quality_str_to_identifiers)} {len(self.number_of_responses)}"
                    )
                time_slept += 1
                refresh_slept += 1
                # Periodically refresh GUI to show the correct download/upload rate.
                if refresh_slept >= 30:
                    self.state_changed("add_connection", {})
                    refresh_slept = 0

            except Exception:
                log.error(f"_periodically_clear_cache_and_refresh_task failed: {traceback.format_exc()}")

            await asyncio.sleep(1)

    async def _periodically_adjust_pool_difficulty_task(self):
        time_slept = 0
        while not self._shut_down:
            # Sleep in 1 sec intervals to quickly exit outer loop, but effectively sleep 60 sec between actual code runs
            await sleep(1)
            time_slept += 1
            if time_slept < 60:
                continue
            time_slept = 0
            if (time.time() - self.og_pool_state.last_partial_submit_timestamp) < self.pool_var_diff_target_in_seconds:
                continue
            diff_since_last_partial_submit_in_seconds = time.time() - self.og_pool_state.last_partial_submit_timestamp
            missing_partial_submits = int(
                diff_since_last_partial_submit_in_seconds // self.pool_var_diff_target_in_seconds)
            new_difficulty = uint64(max(
                (self.og_pool_state.difficulty - (missing_partial_submits * 2)),
                self.pool_minimum_difficulty
            ))
            if new_difficulty == self.og_pool_state.difficulty:
                continue
            old_difficulty = self.og_pool_state.difficulty
            self.og_pool_state.difficulty = new_difficulty
            log.info(
                f"Lowered the OG pool difficulty from {old_difficulty} to "
                f"{new_difficulty} due to no partial submits within the last "
                f"{int(round(diff_since_last_partial_submit_in_seconds))} seconds"
            )

    async def _periodically_check_pool_reward_target_task(self):
        time_slept = 0
        while not self._shut_down:
            # Sleep in 1 sec intervals to quickly exit outer loop, but effectively sleep 5 min between actual code runs
            await sleep(1)
            time_slept += 1
            if time_slept < 5 * 60:
                continue
            time_slept = 0
            if self.pool_target == self.pool_reward_target:
                continue
            address_prefix = self.config["network_overrides"]["config"][self.config["selected_network"]]["address_prefix"]
            pool_target_encoded = encode_puzzle_hash(self.pool_reward_target, address_prefix)
            self.set_reward_targets(farmer_target_encoded=None, pool_target_encoded=pool_target_encoded)<|MERGE_RESOLUTION|>--- conflicted
+++ resolved
@@ -212,16 +212,11 @@
 
         return True
 
-<<<<<<< HEAD
     def is_pooling_enabled(self):
         return self.pool_url is not None and self.pool_payout_address is not None and not self.is_og_pooling_disabled
 
-    async def _start(self):
-        async def start_task():
-=======
     async def _start(self) -> None:
         async def start_task() -> None:
->>>>>>> ba2570f5
             # `Farmer.setup_keys` returns `False` if there are no keys setup yet. In this case we just try until it
             # succeeds or until we need to shut down.
             while not self._shut_down:
@@ -248,7 +243,6 @@
 
         asyncio.create_task(start_task())
 
-<<<<<<< HEAD
     async def initialize_pooling(self):
         self.log.debug(f"Connecting to OG pool {self.pool_url} ..")
         pool_info: Dict = {}
@@ -279,10 +273,7 @@
         if self.pool_target != pool_target or self.pool_target_encoded != pool_target_encoded:
             self.set_reward_targets(farmer_target_encoded=None, pool_target_encoded=pool_target_encoded)
 
-    def _close(self):
-=======
     def _close(self) -> None:
->>>>>>> ba2570f5
         self._shut_down = True
 
     async def _await_closed(self, shutting_down: bool = True) -> None:
