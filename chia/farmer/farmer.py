--- conflicted
+++ resolved
@@ -176,7 +176,6 @@
         # Use to find missing signage points. (new_signage_point, time)
         self.prev_signage_point: Optional[Tuple[uint64, farmer_protocol.NewSignagePoint]] = None
 
-<<<<<<< HEAD
         # OG Pooling properties
         self.pool_url = None
         self.pool_payout_address = None
@@ -191,114 +190,9 @@
         self.check_pool_reward_target_task: Optional[asyncio.Task] = None
         self.update_og_pool_info_task: Optional[asyncio.Task] = None
         self.pool_api_client = None
-=======
+
     @contextlib.asynccontextmanager
     async def manage(self) -> AsyncIterator[None]:
-        async def start_task() -> None:
-            # `Farmer.setup_keys` returns `False` if there are no keys setup yet. In this case we just try until it
-            # succeeds or until we need to shut down.
-            while not self._shut_down:
-                if await self.setup_keys():
-                    self.update_pool_state_task = asyncio.create_task(self._periodically_update_pool_state_task())
-                    self.cache_clear_task = asyncio.create_task(self._periodically_clear_cache_and_refresh_task())
-                    log.debug("start_task: initialized")
-                    self.started = True
-                    return
-                await asyncio.sleep(1)
-
-        asyncio.create_task(start_task())
-        try:
-            yield
-        finally:
-            self._shut_down = True
-
-            if self.cache_clear_task is not None:
-                await self.cache_clear_task
-            if self.update_pool_state_task is not None:
-                await self.update_pool_state_task
-            if self.keychain_proxy is not None:
-                proxy = self.keychain_proxy
-                self.keychain_proxy = None
-                await proxy.close()
-                await asyncio.sleep(0.5)  # https://docs.aiohttp.org/en/stable/client_advanced.html#graceful-shutdown
-            self.started = False
->>>>>>> 16625718
-
-    def get_connections(self, request_node_type: Optional[NodeType]) -> List[Dict[str, Any]]:
-        return default_get_connections(server=self.server, request_node_type=request_node_type)
-
-    async def ensure_keychain_proxy(self) -> KeychainProxy:
-        if self.keychain_proxy is None:
-            if self.local_keychain:
-                self.keychain_proxy = wrap_local_keychain(self.local_keychain, log=self.log)
-            else:
-                self.keychain_proxy = await connect_to_keychain_and_validate(self._root_path, self.log)
-                if not self.keychain_proxy:
-                    raise KeychainProxyConnectionFailure()
-        return self.keychain_proxy
-
-    async def get_all_private_keys(self) -> List[Tuple[PrivateKey, bytes]]:
-        keychain_proxy = await self.ensure_keychain_proxy()
-        return await keychain_proxy.get_all_private_keys()
-
-    async def setup_keys(self) -> bool:
-        no_keys_error_str = "No keys exist. Please run 'chia keys generate' or open the UI."
-        try:
-            self.all_root_sks = [sk for sk, _ in await self.get_all_private_keys()]
-        except KeychainProxyConnectionFailure:
-            return False
-
-        self._private_keys = [master_sk_to_farmer_sk(sk) for sk in self.all_root_sks] + [
-            master_sk_to_pool_sk(sk) for sk in self.all_root_sks
-        ]
-
-        if len(self.get_public_keys()) == 0:
-            log.warning(no_keys_error_str)
-            return False
-
-        config = load_config(self._root_path, "config.yaml")
-        if "xch_target_address" not in self.config:
-            self.config = config["farmer"]
-        if "xch_target_address" not in self.pool_config:
-            self.pool_config = config["pool"]
-        if "xch_target_address" not in self.config or "xch_target_address" not in self.pool_config:
-            log.debug("xch_target_address missing in the config")
-            return False
-
-        # This is the farmer configuration
-        self.farmer_target_encoded = self.config["xch_target_address"]
-        self.farmer_target = decode_puzzle_hash(self.farmer_target_encoded)
-
-        self.pool_public_keys = [G1Element.from_bytes(bytes.fromhex(pk)) for pk in self.config["pool_public_keys"]]
-
-        # This is the self pooling configuration, which is only used for original self-pooled plots
-        self.pool_target_encoded = self.pool_config["xch_target_address"]
-        self.pool_target = decode_puzzle_hash(self.pool_target_encoded)
-        self.pool_sks_map = {bytes(key.get_g1()): key for key in self.get_private_keys()}
-
-        assert len(self.farmer_target) == 32
-        assert len(self.pool_target) == 32
-        if len(self.pool_sks_map) == 0:
-            log.warning(no_keys_error_str)
-            return False
-
-        # OG Pooling setup
-        self.pool_url = self.config.get("pool_url", DEFAULT_OG_POOL_URL)
-        self.pool_payout_address = self.config.get("pool_payout_address", self.farmer_target_encoded)
-        self.is_og_pooling_disabled = self.config.get("disable_og_pooling", False)
-        self.iters_limit = calculate_sp_interval_iters(self.constants, self.constants.POOL_SUB_SLOT_ITERS)
-        self.pool_minimum_difficulty: uint64 = uint64(1)
-        self.og_pool_state: OgPoolState = OgPoolState(difficulty=self.pool_minimum_difficulty)
-        self.pool_var_diff_target_in_seconds = 5 * 60
-        self.pool_reward_target = self.pool_target
-
-        return True
-
-<<<<<<< HEAD
-    def is_pooling_enabled(self):
-        return self.pool_url is not None and self.pool_payout_address is not None and not self.is_og_pooling_disabled
-
-    async def _start(self) -> None:
         async def start_task() -> None:
             # `Farmer.setup_keys` returns `False` if there are no keys setup yet. In this case we just try until it
             # succeeds or until we need to shut down.
@@ -328,6 +222,100 @@
                 await asyncio.sleep(1)
 
         asyncio.create_task(start_task())
+        try:
+            yield
+        finally:
+            self._shut_down = True
+
+            if self.cache_clear_task is not None:
+                await self.cache_clear_task
+            if self.update_pool_state_task is not None:
+                await self.update_pool_state_task
+            if self.adjust_pool_difficulty_task is not None:
+                await self.adjust_pool_difficulty_task
+            if self.check_pool_reward_target_task is not None:
+                await self.check_pool_reward_target_task
+            if self.update_og_pool_info_task is not None:
+                await self.update_og_pool_info_task
+            if self.keychain_proxy is not None:
+                proxy = self.keychain_proxy
+                self.keychain_proxy = None
+                await proxy.close()
+                await asyncio.sleep(0.5)  # https://docs.aiohttp.org/en/stable/client_advanced.html#graceful-shutdown
+            self.started = False
+
+    def get_connections(self, request_node_type: Optional[NodeType]) -> List[Dict[str, Any]]:
+        return default_get_connections(server=self.server, request_node_type=request_node_type)
+
+    async def ensure_keychain_proxy(self) -> KeychainProxy:
+        if self.keychain_proxy is None:
+            if self.local_keychain:
+                self.keychain_proxy = wrap_local_keychain(self.local_keychain, log=self.log)
+            else:
+                self.keychain_proxy = await connect_to_keychain_and_validate(self._root_path, self.log)
+                if not self.keychain_proxy:
+                    raise KeychainProxyConnectionFailure()
+        return self.keychain_proxy
+
+    async def get_all_private_keys(self) -> List[Tuple[PrivateKey, bytes]]:
+        keychain_proxy = await self.ensure_keychain_proxy()
+        return await keychain_proxy.get_all_private_keys()
+
+    async def setup_keys(self) -> bool:
+        no_keys_error_str = "No keys exist. Please run 'chia keys generate' or open the UI."
+        try:
+            self.all_root_sks = [sk for sk, _ in await self.get_all_private_keys()]
+        except KeychainProxyConnectionFailure:
+            return False
+
+        self._private_keys = [master_sk_to_farmer_sk(sk) for sk in self.all_root_sks] + [
+            master_sk_to_pool_sk(sk) for sk in self.all_root_sks
+        ]
+
+        if len(self.get_public_keys()) == 0:
+            log.warning(no_keys_error_str)
+            return False
+
+        config = load_config(self._root_path, "config.yaml")
+        if "xch_target_address" not in self.config:
+            self.config = config["farmer"]
+        if "xch_target_address" not in self.pool_config:
+            self.pool_config = config["pool"]
+        if "xch_target_address" not in self.config or "xch_target_address" not in self.pool_config:
+            log.debug("xch_target_address missing in the config")
+            return False
+
+        # This is the farmer configuration
+        self.farmer_target_encoded = self.config["xch_target_address"]
+        self.farmer_target = decode_puzzle_hash(self.farmer_target_encoded)
+
+        self.pool_public_keys = [G1Element.from_bytes(bytes.fromhex(pk)) for pk in self.config["pool_public_keys"]]
+
+        # This is the self pooling configuration, which is only used for original self-pooled plots
+        self.pool_target_encoded = self.pool_config["xch_target_address"]
+        self.pool_target = decode_puzzle_hash(self.pool_target_encoded)
+        self.pool_sks_map = {bytes(key.get_g1()): key for key in self.get_private_keys()}
+
+        assert len(self.farmer_target) == 32
+        assert len(self.pool_target) == 32
+        if len(self.pool_sks_map) == 0:
+            log.warning(no_keys_error_str)
+            return False
+
+        # OG Pooling setup
+        self.pool_url = self.config.get("pool_url", DEFAULT_OG_POOL_URL)
+        self.pool_payout_address = self.config.get("pool_payout_address", self.farmer_target_encoded)
+        self.is_og_pooling_disabled = self.config.get("disable_og_pooling", False)
+        self.iters_limit = calculate_sp_interval_iters(self.constants, self.constants.POOL_SUB_SLOT_ITERS)
+        self.pool_minimum_difficulty: uint64 = uint64(1)
+        self.og_pool_state: OgPoolState = OgPoolState(difficulty=self.pool_minimum_difficulty)
+        self.pool_var_diff_target_in_seconds = 5 * 60
+        self.pool_reward_target = self.pool_target
+
+        return True
+
+    def is_pooling_enabled(self):
+        return self.pool_url is not None and self.pool_payout_address is not None and not self.is_og_pooling_disabled
 
     async def initialize_pooling(self):
         self.log.debug(f"Connecting to OG pool {self.pool_url} ..")
@@ -401,29 +389,6 @@
         if self.pool_target != pool_target or self.pool_target_encoded != pool_target_encoded:
             self.set_reward_targets(farmer_target_encoded=None, pool_target_encoded=pool_target_encoded)
 
-    def _close(self) -> None:
-        self._shut_down = True
-
-    async def _await_closed(self, shutting_down: bool = True) -> None:
-        if self.cache_clear_task is not None:
-            await self.cache_clear_task
-        if self.update_pool_state_task is not None:
-            await self.update_pool_state_task
-        if self.adjust_pool_difficulty_task is not None:
-            await self.adjust_pool_difficulty_task
-        if self.check_pool_reward_target_task is not None:
-            await self.check_pool_reward_target_task
-        if self.update_og_pool_info_task is not None:
-            await self.update_og_pool_info_task
-        if shutting_down and self.keychain_proxy is not None:
-            proxy = self.keychain_proxy
-            self.keychain_proxy = None
-            await proxy.close()
-            await asyncio.sleep(0.5)  # https://docs.aiohttp.org/en/stable/client_advanced.html#graceful-shutdown
-        self.started = False
-
-=======
->>>>>>> 16625718
     def _set_state_changed_callback(self, callback: StateChangedProtocol) -> None:
         self.state_changed_callback = callback
 
