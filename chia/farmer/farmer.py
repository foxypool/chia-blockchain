from __future__ import annotations

import asyncio
import contextlib
import json
import logging
import sys
import time
import traceback
from dataclasses import dataclass
from math import floor
from pathlib import Path
from typing import TYPE_CHECKING, Any, AsyncIterator, ClassVar, Dict, List, Optional, Set, Tuple, Union, cast

import aiohttp
from chia_rs import AugSchemeMPL, G1Element, G2Element, PrivateKey

from chia.consensus.constants import ConsensusConstants
from chia.daemon.keychain_proxy import KeychainProxy, connect_to_keychain_and_validate, wrap_local_keychain
from chia.farmer.og_pooling.og_pooling_manager import OgPoolingManager
from chia.plot_sync.delta import Delta
from chia.plot_sync.receiver import Receiver
from chia.pools.pool_config import PoolWalletConfig, load_pool_config, update_pool_url
from chia.protocols import farmer_protocol, harvester_protocol
from chia.protocols.pool_protocol import (
    AuthenticationPayload,
    ErrorResponse,
    GetFarmerResponse,
    PoolErrorCode,
    PostFarmerPayload,
    PostFarmerRequest,
    PutFarmerPayload,
    PutFarmerRequest,
    get_current_authentication_token,
)
from chia.protocols.protocol_message_types import ProtocolMessageTypes
from chia.rpc.rpc_server import StateChangedProtocol, default_get_connections
from chia.server.outbound_message import NodeType, make_msg
from chia.server.server import ChiaServer, ssl_context_for_root
from chia.server.ws_connection import WSChiaConnection
from chia.ssl.create_ssl import get_mozilla_ca_crt
from chia.types.blockchain_format.proof_of_space import ProofOfSpace
from chia.types.blockchain_format.sized_bytes import bytes32
from chia.util.bech32m import decode_puzzle_hash, encode_puzzle_hash
from chia.util.byte_types import hexstr_to_bytes
from chia.util.config import config_path_for_filename, load_config, lock_and_load_config, save_config
from chia.util.errors import KeychainProxyConnectionFailure
from chia.util.hash import std_hash
from chia.util.ints import uint8, uint16, uint32, uint64
from chia.util.keychain import Keychain
from chia.util.logging import TimedDuplicateFilter
from chia.util.profiler import profile_task
from chia.wallet.derive_keys import (
    find_authentication_sk,
    find_owner_sk,
    master_sk_to_farmer_sk,
    master_sk_to_pool_sk,
    match_address_to_sk,
)
from chia.wallet.puzzles.singleton_top_layer import SINGLETON_MOD

singleton_mod_hash = SINGLETON_MOD.get_tree_hash()

log = logging.getLogger(__name__)

UPDATE_POOL_INFO_INTERVAL: int = 3600
UPDATE_POOL_INFO_FAILURE_RETRY_INTERVAL: int = 120
UPDATE_POOL_FARMER_INFO_INTERVAL: int = 300


@dataclass(frozen=True)
class GetPoolInfoResult:
    pool_info: Dict[str, Any]
    new_pool_url: Optional[str]


def strip_old_entries(pairs: List[Tuple[float, Any]], before: float) -> List[Tuple[float, Any]]:
    for index, [timestamp, points] in enumerate(pairs):
        if timestamp >= before:
            if index == 0:
                return pairs
            if index > 0:
                return pairs[index:]
    return []


def increment_pool_stats(
    pool_states: Dict[bytes32, Any],
    p2_singleton_puzzlehash: bytes32,
    name: str,
    current_time: float,
    count: int = 1,
    value: Optional[Union[int, Dict[str, Any]]] = None,
) -> None:
    if p2_singleton_puzzlehash not in pool_states:
        return
    pool_state = pool_states[p2_singleton_puzzlehash]
    if f"{name}_since_start" in pool_state:
        pool_state[f"{name}_since_start"] += count
    if f"{name}_24h" in pool_state:
        if value is None:
            pool_state[f"{name}_24h"].append((uint32(current_time), pool_state["current_difficulty"]))
        else:
            pool_state[f"{name}_24h"].append((uint32(current_time), value))

        # Age out old 24h information for every signage point regardless
        # of any failures.  Note that this still lets old data remain if
        # the client isn't receiving signage points.
        cutoff_24h = current_time - (24 * 60 * 60)
        pool_state[f"{name}_24h"] = strip_old_entries(pairs=pool_state[f"{name}_24h"], before=cutoff_24h)
    return


"""
HARVESTER PROTOCOL (FARMER <-> HARVESTER)
"""


class Farmer:
    @property
    def pool_target_puzzle_hash(self) -> bytes32:
        if self.og_pooling_manager is not None and self.og_pooling_manager.is_pooling_enabled:
            return self.og_pooling_manager.pool_target_puzzle_hash

        return self.pool_target

    if TYPE_CHECKING:
        from chia.rpc.rpc_server import RpcServiceProtocol

        _protocol_check: ClassVar[RpcServiceProtocol] = cast("Farmer", None)

    def __init__(
        self,
        root_path: Path,
        farmer_config: Dict[str, Any],
        pool_config: Dict[str, Any],
        consensus_constants: ConsensusConstants,
        local_keychain: Optional[Keychain] = None,
    ):
        self.keychain_proxy: Optional[KeychainProxy] = None
        self.local_keychain = local_keychain
        self._root_path = root_path
        self.config = farmer_config
        self.pool_config = pool_config
        # Keep track of all sps, keyed on challenge chain signage point hash
        self.sps: Dict[bytes32, List[farmer_protocol.NewSignagePoint]] = {}

        # Keep track of harvester plot identifier (str), target sp index, and PoSpace for each challenge
        self.proofs_of_space: Dict[bytes32, List[Tuple[str, ProofOfSpace]]] = {}

        # Quality string to plot identifier and challenge_hash, for use with harvester.RequestSignatures
        self.quality_str_to_identifiers: Dict[bytes32, Tuple[str, bytes32, bytes32, bytes32]] = {}

        # number of responses to each signage point
        self.number_of_responses: Dict[bytes32, int] = {}

        # A dictionary of keys to time added. These keys refer to keys in the above 4 dictionaries. This is used
        # to periodically clear the memory
        self.cache_add_time: Dict[bytes32, uint64] = {}

        self.plot_sync_receivers: Dict[bytes32, Receiver] = {}

        self.cache_clear_task: Optional[asyncio.Task[None]] = None
        self.update_pool_state_task: Optional[asyncio.Task[None]] = None
        self.constants = consensus_constants
        self._shut_down = False
        self.server: Any = None
        self.state_changed_callback: Optional[StateChangedProtocol] = None
        self.log = log
        self.log.addFilter(TimedDuplicateFilter("No pool specific authentication_token_timeout.*", 60 * 10))
        self.log.addFilter(TimedDuplicateFilter("No pool specific difficulty has been set.*", 60 * 10))

        self.started = False
        self.harvester_handshake_task: Optional[asyncio.Task[None]] = None

        # From p2_singleton_puzzle_hash to pool state dict
        self.pool_state: Dict[bytes32, Dict[str, Any]] = {}

        # From p2_singleton to auth PrivateKey
        self.authentication_keys: Dict[bytes32, PrivateKey] = {}

        # Last time we updated pool_state based on the config file
        self.last_config_access_time: float = 0

        self.all_root_sks: List[PrivateKey] = []

        # Use to find missing signage points. (new_signage_point, time)
        self.prev_signage_point: Optional[Tuple[uint64, farmer_protocol.NewSignagePoint]] = None

        # OG Pooling
        self.og_pooling_manager: Optional[OgPoolingManager] = None

    @contextlib.asynccontextmanager
    async def manage(self) -> AsyncIterator[None]:
        async def start_task() -> None:
            # `Farmer.setup_keys` returns `False` if there are no keys setup yet. In this case we just try until it
            # succeeds or until we need to shut down.
            while not self._shut_down:
                if await self.setup_keys():
                    self.update_pool_state_task = asyncio.create_task(self._periodically_update_pool_state_task())
                    self.cache_clear_task = asyncio.create_task(self._periodically_clear_cache_and_refresh_task())
                    if self.og_pooling_manager is not None:
                        await self.og_pooling_manager.initialize_pooling()
                    log.debug("start_task: initialized")
                    self.started = True
                    return
                await asyncio.sleep(1)

        if self.config.get("enable_profiler", False):
            if sys.getprofile() is not None:
                self.log.warning("not enabling profiler, getprofile() is already set")
            else:
                asyncio.create_task(profile_task(self._root_path, "farmer", self.log))

        asyncio.create_task(start_task())
        try:
            yield
        finally:
            self._shut_down = True

            if self.cache_clear_task is not None:
                await self.cache_clear_task
            if self.update_pool_state_task is not None:
                await self.update_pool_state_task
            if self.og_pooling_manager is not None:
                await self.og_pooling_manager.shutdown()
            if self.keychain_proxy is not None:
                proxy = self.keychain_proxy
                self.keychain_proxy = None
                await proxy.close()
                await asyncio.sleep(0.5)  # https://docs.aiohttp.org/en/stable/client_advanced.html#graceful-shutdown
            self.started = False

    def get_connections(self, request_node_type: Optional[NodeType]) -> List[Dict[str, Any]]:
        return default_get_connections(server=self.server, request_node_type=request_node_type)

    async def ensure_keychain_proxy(self) -> KeychainProxy:
        if self.keychain_proxy is None:
            if self.local_keychain:
                self.keychain_proxy = wrap_local_keychain(self.local_keychain, log=self.log)
            else:
                self.keychain_proxy = await connect_to_keychain_and_validate(self._root_path, self.log)
                if not self.keychain_proxy:
                    raise KeychainProxyConnectionFailure()
        return self.keychain_proxy

    async def get_all_private_keys(self) -> List[Tuple[PrivateKey, bytes]]:
        keychain_proxy = await self.ensure_keychain_proxy()
        return await keychain_proxy.get_all_private_keys()

    async def setup_keys(self) -> bool:
        no_keys_error_str = "No keys exist. Please run 'chia keys generate' or open the UI."
        try:
            self.all_root_sks = [sk for sk, _ in await self.get_all_private_keys()]
        except KeychainProxyConnectionFailure:
            return False

        self._private_keys = [master_sk_to_farmer_sk(sk) for sk in self.all_root_sks] + [
            master_sk_to_pool_sk(sk) for sk in self.all_root_sks
        ]

        if len(self.get_public_keys()) == 0:
            log.warning(no_keys_error_str)
            return False

        config = load_config(self._root_path, "config.yaml")
        if "xch_target_address" not in self.config:
            self.config = config["farmer"]
        if "xch_target_address" not in self.pool_config:
            self.pool_config = config["pool"]
        if "xch_target_address" not in self.config or "xch_target_address" not in self.pool_config:
            log.debug("xch_target_address missing in the config")
            return False

        # This is the farmer configuration
        self.farmer_target_encoded = self.config["xch_target_address"]
        self.farmer_target = decode_puzzle_hash(self.farmer_target_encoded)

        self.pool_public_keys = [G1Element.from_bytes(bytes.fromhex(pk)) for pk in self.config["pool_public_keys"]]

        # This is the self pooling configuration, which is only used for original self-pooled plots
        self.pool_target_encoded = self.pool_config["xch_target_address"]
        self.pool_target = decode_puzzle_hash(self.pool_target_encoded)
        self.pool_sks_map = {bytes(key.get_g1()): key for key in self.get_private_keys()}

        assert len(self.farmer_target) == 32
        assert len(self.pool_target) == 32
        if len(self.pool_sks_map) == 0:
            log.warning(no_keys_error_str)
            return False

        # OG Pooling setup
        self.og_pooling_manager = OgPoolingManager(
            consensus_constants=self.constants,
            farmer_config=self.config,
            farmer_reward_target_address=self.farmer_target_encoded,
            pool_xch_reward_target_puzzle_hash=self.pool_target,
            pool_and_farmer_private_keys=self._private_keys,
            pool_public_keys=self.pool_public_keys,
        )

        return True

    def _set_state_changed_callback(self, callback: StateChangedProtocol) -> None:
        self.state_changed_callback = callback

    async def on_connect(self, peer: WSChiaConnection) -> None:
        self.state_changed("add_connection", {})

        async def handshake_task() -> None:
            # Wait until the task in `Farmer._start` is done so that we have keys available for the handshake. Bail out
            # early if we need to shut down or if the harvester is not longer connected.
            while not self.started and not self._shut_down and peer in self.server.get_connections():
                await asyncio.sleep(1)

            if self._shut_down:
                log.debug("handshake_task: shutdown")
                self.harvester_handshake_task = None
                return

            if peer not in self.server.get_connections():
                log.debug("handshake_task: disconnected")
                self.harvester_handshake_task = None
                return

            # Sends a handshake to the harvester
            handshake = harvester_protocol.HarvesterHandshake(
                self.get_public_keys(),
                self.pool_public_keys,
            )
            msg = make_msg(ProtocolMessageTypes.harvester_handshake, handshake)
            await peer.send_message(msg)
            self.harvester_handshake_task = None

        if peer.connection_type is NodeType.HARVESTER:
            self.plot_sync_receivers[peer.peer_node_id] = Receiver(peer, self.plot_sync_callback)
            self.harvester_handshake_task = asyncio.create_task(handshake_task())

    def set_server(self, server: ChiaServer) -> None:
        self.server = server

    def state_changed(self, change: str, data: Dict[str, Any]) -> None:
        if self.state_changed_callback is not None:
            self.state_changed_callback(change, data)

    def handle_failed_pool_response(self, p2_singleton_puzzle_hash: bytes32, error_message: str) -> None:
        self.log.error(error_message)
        increment_pool_stats(
            self.pool_state,
            p2_singleton_puzzle_hash,
            "pool_errors",
            time.time(),
            value=ErrorResponse(uint16(PoolErrorCode.REQUEST_FAILED.value), error_message).to_json_dict(),
        )

    async def on_disconnect(self, connection: WSChiaConnection) -> None:
        self.log.info(f"peer disconnected {connection.get_peer_logging()}")
        self.state_changed("close_connection", {})
        if connection.connection_type is NodeType.HARVESTER:
            del self.plot_sync_receivers[connection.peer_node_id]
            self.state_changed("harvester_removed", {"node_id": connection.peer_node_id})

    async def plot_sync_callback(self, peer_id: bytes32, delta: Optional[Delta]) -> None:
        log.debug(f"plot_sync_callback: peer_id {peer_id}, delta {delta}")
        receiver: Receiver = self.plot_sync_receivers[peer_id]
        harvester_updated: bool = delta is not None and not delta.empty()
        if receiver.initial_sync() or harvester_updated:
            self.state_changed("harvester_update", receiver.to_dict(True))

    async def _pool_get_pool_info(self, pool_config: PoolWalletConfig) -> Optional[GetPoolInfoResult]:
        try:
            async with aiohttp.ClientSession(trust_env=True) as session:
                url = f"{pool_config.pool_url}/pool_info"
                async with session.get(url, ssl=ssl_context_for_root(get_mozilla_ca_crt(), log=self.log)) as resp:
                    if resp.ok:
                        response: Dict[str, Any] = json.loads(await resp.text())
                        self.log.info(f"GET /pool_info response: {response}")
                        new_pool_url: Optional[str] = None
                        response_url_str = f"{resp.url}"
<<<<<<< HEAD
                        if response_url_str != url and len(resp.history) > 0 and all(r.status in {301, 308} for r in resp.history):
=======
                        if (
                            response_url_str != url
                            and len(resp.history) > 0
                            and all(r.status in {301, 308} for r in resp.history)
                        ):
>>>>>>> 40ca4f94
                            new_pool_url = response_url_str.replace("/pool_info", "")

                        return GetPoolInfoResult(pool_info=response, new_pool_url=new_pool_url)
                    else:
                        self.handle_failed_pool_response(
                            pool_config.p2_singleton_puzzle_hash,
                            f"Error in GET /pool_info {pool_config.pool_url}, {resp.status}",
                        )

        except Exception as e:
            self.handle_failed_pool_response(
                pool_config.p2_singleton_puzzle_hash, f"Exception in GET /pool_info {pool_config.pool_url}, {e}"
            )

        return None

    async def _pool_get_farmer(
        self, pool_config: PoolWalletConfig, authentication_token_timeout: uint8, authentication_sk: PrivateKey
    ) -> Optional[Dict[str, Any]]:
        authentication_token = get_current_authentication_token(authentication_token_timeout)
        message: bytes32 = std_hash(
            AuthenticationPayload(
                "get_farmer", pool_config.launcher_id, pool_config.target_puzzle_hash, authentication_token
            )
        )
        signature: G2Element = AugSchemeMPL.sign(authentication_sk, message)
        get_farmer_params: dict[str, Union[str, int]] = {
            "launcher_id": pool_config.launcher_id.hex(),
            "authentication_token": authentication_token,
            "signature": bytes(signature).hex(),
        }
        try:
            async with aiohttp.ClientSession(trust_env=True) as session:
                async with session.get(
                    f"{pool_config.pool_url}/farmer",
                    params=get_farmer_params,
                    ssl=ssl_context_for_root(get_mozilla_ca_crt(), log=self.log),
                ) as resp:
                    if resp.ok:
                        response: Dict[str, Any] = json.loads(await resp.text())
                        log_level = logging.INFO
                        if "error_code" in response:
                            log_level = logging.WARNING
                            increment_pool_stats(
                                self.pool_state,
                                pool_config.p2_singleton_puzzle_hash,
                                "pool_errors",
                                time.time(),
                                value=response,
                            )
                        self.log.log(log_level, f"GET /farmer response: {response}")
                        return response
                    else:
                        self.handle_failed_pool_response(
                            pool_config.p2_singleton_puzzle_hash,
                            f"Error in GET /farmer {pool_config.pool_url}, {resp.status}",
                        )
        except Exception as e:
            self.handle_failed_pool_response(
                pool_config.p2_singleton_puzzle_hash, f"Exception in GET /farmer {pool_config.pool_url}, {e}"
            )
        return None

    async def _pool_post_farmer(
        self, pool_config: PoolWalletConfig, authentication_token_timeout: uint8, owner_sk: PrivateKey
    ) -> Optional[Dict[str, Any]]:
        auth_sk: Optional[PrivateKey] = self.get_authentication_sk(pool_config)
        assert auth_sk is not None
        post_farmer_payload: PostFarmerPayload = PostFarmerPayload(
            pool_config.launcher_id,
            get_current_authentication_token(authentication_token_timeout),
            auth_sk.get_g1(),
            pool_config.payout_instructions,
            None,
        )
        assert owner_sk.get_g1() == pool_config.owner_public_key
        signature: G2Element = AugSchemeMPL.sign(owner_sk, post_farmer_payload.get_hash())
        post_farmer_request = PostFarmerRequest(post_farmer_payload, signature)
        self.log.debug(f"POST /farmer request {post_farmer_request}")
        try:
            async with aiohttp.ClientSession() as session:
                async with session.post(
                    f"{pool_config.pool_url}/farmer",
                    json=post_farmer_request.to_json_dict(),
                    ssl=ssl_context_for_root(get_mozilla_ca_crt(), log=self.log),
                ) as resp:
                    if resp.ok:
                        response: Dict[str, Any] = json.loads(await resp.text())
                        log_level = logging.INFO
                        if "error_code" in response:
                            log_level = logging.WARNING
                            increment_pool_stats(
                                self.pool_state,
                                pool_config.p2_singleton_puzzle_hash,
                                "pool_errors",
                                time.time(),
                                value=response,
                            )
                        self.log.log(log_level, f"POST /farmer response: {response}")
                        return response
                    else:
                        self.handle_failed_pool_response(
                            pool_config.p2_singleton_puzzle_hash,
                            f"Error in POST /farmer {pool_config.pool_url}, {resp.status}",
                        )
        except Exception as e:
            self.handle_failed_pool_response(
                pool_config.p2_singleton_puzzle_hash, f"Exception in POST /farmer {pool_config.pool_url}, {e}"
            )
        return None

    async def _pool_put_farmer(
        self, pool_config: PoolWalletConfig, authentication_token_timeout: uint8, owner_sk: PrivateKey
    ) -> None:
        auth_sk: Optional[PrivateKey] = self.get_authentication_sk(pool_config)
        assert auth_sk is not None
        put_farmer_payload: PutFarmerPayload = PutFarmerPayload(
            pool_config.launcher_id,
            get_current_authentication_token(authentication_token_timeout),
            auth_sk.get_g1(),
            pool_config.payout_instructions,
            None,
        )
        assert owner_sk.get_g1() == pool_config.owner_public_key
        signature: G2Element = AugSchemeMPL.sign(owner_sk, put_farmer_payload.get_hash())
        put_farmer_request = PutFarmerRequest(put_farmer_payload, signature)
        self.log.debug(f"PUT /farmer request {put_farmer_request}")
        try:
            async with aiohttp.ClientSession() as session:
                async with session.put(
                    f"{pool_config.pool_url}/farmer",
                    json=put_farmer_request.to_json_dict(),
                    ssl=ssl_context_for_root(get_mozilla_ca_crt(), log=self.log),
                ) as resp:
                    if resp.ok:
                        response: Dict[str, Any] = json.loads(await resp.text())
                        log_level = logging.INFO
                        if "error_code" in response:
                            log_level = logging.WARNING
                            increment_pool_stats(
                                self.pool_state,
                                pool_config.p2_singleton_puzzle_hash,
                                "pool_errors",
                                time.time(),
                                value=response,
                            )
                        self.log.log(log_level, f"PUT /farmer response: {response}")
                    else:
                        self.handle_failed_pool_response(
                            pool_config.p2_singleton_puzzle_hash,
                            f"Error in PUT /farmer {pool_config.pool_url}, {resp.status}",
                        )
        except Exception as e:
            self.handle_failed_pool_response(
                pool_config.p2_singleton_puzzle_hash, f"Exception in PUT /farmer {pool_config.pool_url}, {e}"
            )

    def get_authentication_sk(self, pool_config: PoolWalletConfig) -> Optional[PrivateKey]:
        if pool_config.p2_singleton_puzzle_hash in self.authentication_keys:
            return self.authentication_keys[pool_config.p2_singleton_puzzle_hash]
        auth_sk: Optional[PrivateKey] = find_authentication_sk(self.all_root_sks, pool_config.owner_public_key)
        if auth_sk is not None:
            self.authentication_keys[pool_config.p2_singleton_puzzle_hash] = auth_sk
        return auth_sk

    async def update_pool_state(self) -> None:
        config = load_config(self._root_path, "config.yaml")

        pool_config_list: List[PoolWalletConfig] = load_pool_config(self._root_path)
        for pool_config in pool_config_list:
            p2_singleton_puzzle_hash = pool_config.p2_singleton_puzzle_hash

            try:
                authentication_sk: Optional[PrivateKey] = self.get_authentication_sk(pool_config)

                if authentication_sk is None:
                    self.log.error(f"Could not find authentication sk for {p2_singleton_puzzle_hash}")
                    continue

                if p2_singleton_puzzle_hash not in self.pool_state:
                    self.pool_state[p2_singleton_puzzle_hash] = {
                        "p2_singleton_puzzle_hash": p2_singleton_puzzle_hash.hex(),
                        "points_found_since_start": 0,
                        "points_found_24h": [],
                        "points_acknowledged_since_start": 0,
                        "points_acknowledged_24h": [],
                        "next_farmer_update": 0,
                        "next_pool_info_update": 0,
                        "current_points": 0,
                        "current_difficulty": None,
                        "pool_errors_24h": [],
                        "valid_partials_since_start": 0,
                        "valid_partials_24h": [],
                        "invalid_partials_since_start": 0,
                        "invalid_partials_24h": [],
                        "insufficient_partials_since_start": 0,
                        "insufficient_partials_24h": [],
                        "stale_partials_since_start": 0,
                        "stale_partials_24h": [],
                        "missing_partials_since_start": 0,
                        "missing_partials_24h": [],
                        "authentication_token_timeout": None,
                        "plot_count": 0,
                        "pool_config": pool_config,
                    }
                    self.log.info(f"Added pool: {pool_config}")
                else:
                    self.pool_state[p2_singleton_puzzle_hash]["pool_config"] = pool_config

                pool_state = self.pool_state[p2_singleton_puzzle_hash]

                # Skip state update when self pooling
                if pool_config.pool_url == "":
                    continue

                enforce_https = config["full_node"]["selected_network"] == "mainnet"
                if enforce_https and not pool_config.pool_url.startswith("https://"):
                    self.log.error(f"Pool URLs must be HTTPS on mainnet {pool_config.pool_url}")
                    continue

                # TODO: Improve error handling below, inform about unexpected failures
                if time.time() >= pool_state["next_pool_info_update"]:
                    pool_state["next_pool_info_update"] = time.time() + UPDATE_POOL_INFO_INTERVAL
                    # Makes a GET request to the pool to get the updated information
                    pool_info_result = await self._pool_get_pool_info(pool_config)
                    if pool_info_result is not None and "error_code" not in pool_info_result.pool_info:
                        pool_info = pool_info_result.pool_info
                        pool_state["authentication_token_timeout"] = pool_info["authentication_token_timeout"]
                        # Only update the first time from GET /pool_info, gets updated from GET /farmer later
                        if pool_state["current_difficulty"] is None:
                            pool_state["current_difficulty"] = pool_info["minimum_difficulty"]
                    else:
                        pool_state["next_pool_info_update"] = time.time() + UPDATE_POOL_INFO_FAILURE_RETRY_INTERVAL

                    if pool_info_result is not None and pool_info_result.new_pool_url is not None:
                        update_pool_url(self._root_path, pool_config, pool_info_result.new_pool_url)

                if time.time() >= pool_state["next_farmer_update"]:
                    pool_state["next_farmer_update"] = time.time() + UPDATE_POOL_FARMER_INFO_INTERVAL
                    authentication_token_timeout = pool_state["authentication_token_timeout"]

                    async def update_pool_farmer_info() -> Tuple[Optional[GetFarmerResponse], Optional[PoolErrorCode]]:
                        # Run a GET /farmer to see if the farmer is already known by the pool
                        response = await self._pool_get_farmer(
                            pool_config, authentication_token_timeout, authentication_sk
                        )
                        farmer_response: Optional[GetFarmerResponse] = None
                        error_code_response: Optional[PoolErrorCode] = None
                        if response is not None:
                            if "error_code" not in response:
                                farmer_response = GetFarmerResponse.from_json_dict(response)
                                if farmer_response is not None:
                                    pool_state["current_difficulty"] = farmer_response.current_difficulty
                                    pool_state["current_points"] = farmer_response.current_points
                            else:
                                try:
                                    error_code_response = PoolErrorCode(response["error_code"])
                                except ValueError:
                                    self.log.error(
                                        f"Invalid error code received from the pool: {response['error_code']}"
                                    )

                        return farmer_response, error_code_response

                    if authentication_token_timeout is not None:
                        farmer_info, error_code = await update_pool_farmer_info()
                        if error_code == PoolErrorCode.FARMER_NOT_KNOWN:
                            # Make the farmer known on the pool with a POST /farmer
                            owner_sk_and_index = find_owner_sk(self.all_root_sks, pool_config.owner_public_key)
                            assert owner_sk_and_index is not None
                            post_response = await self._pool_post_farmer(
                                pool_config, authentication_token_timeout, owner_sk_and_index[0]
                            )
                            if post_response is not None and "error_code" not in post_response:
                                self.log.info(
                                    f"Welcome message from {pool_config.pool_url}: "
                                    f"{post_response['welcome_message']}"
                                )
                                # Now we should be able to update the local farmer info
                                farmer_info, farmer_is_known = await update_pool_farmer_info()
                                if farmer_info is None and not farmer_is_known:
                                    self.log.error("Failed to update farmer info after POST /farmer.")

                        # Update the farmer information on the pool if the payout instructions changed or if the
                        # signature is invalid (latter to make sure the pool has the correct authentication public key).
                        payout_instructions_update_required: bool = (
                            farmer_info is not None
                            and pool_config.payout_instructions.lower() != farmer_info.payout_instructions.lower()
                        )
                        if payout_instructions_update_required or error_code == PoolErrorCode.INVALID_SIGNATURE:
                            owner_sk_and_index = find_owner_sk(self.all_root_sks, pool_config.owner_public_key)
                            assert owner_sk_and_index is not None
                            await self._pool_put_farmer(
                                pool_config, authentication_token_timeout, owner_sk_and_index[0]
                            )
                    else:
                        self.log.warning(
                            f"No pool specific authentication_token_timeout has been set for {p2_singleton_puzzle_hash}"
                            f", check communication with the pool."
                        )

            except Exception as e:
                tb = traceback.format_exc()
                self.log.error(f"Exception in update_pool_state for {pool_config.pool_url}, {e} {tb}")

    def get_public_keys(self) -> List[G1Element]:
        return [child_sk.get_g1() for child_sk in self._private_keys]

    def get_private_keys(self) -> List[PrivateKey]:
        return self._private_keys

    async def get_reward_targets(self, search_for_private_key: bool, max_ph_to_search: int = 500) -> Dict[str, Any]:
        if search_for_private_key:
            all_sks = await self.get_all_private_keys()
            have_farmer_sk, have_pool_sk = False, False
            search_addresses: List[bytes32] = [self.farmer_target, self.pool_target]
            for sk, _ in all_sks:
                found_addresses: Set[bytes32] = match_address_to_sk(sk, search_addresses, max_ph_to_search)

                if not have_farmer_sk and self.farmer_target in found_addresses:
                    search_addresses.remove(self.farmer_target)
                    have_farmer_sk = True

                if not have_pool_sk and self.pool_target in found_addresses:
                    search_addresses.remove(self.pool_target)
                    have_pool_sk = True

                if have_farmer_sk and have_pool_sk:
                    break

            return {
                "farmer_target": self.farmer_target_encoded,
                "pool_target": self.pool_target_encoded,
                "have_farmer_sk": have_farmer_sk,
                "have_pool_sk": have_pool_sk,
            }
        return {
            "farmer_target": self.farmer_target_encoded,
            "pool_target": self.pool_target_encoded,
        }

    def set_reward_targets(self, farmer_target_encoded: Optional[str], pool_target_encoded: Optional[str]) -> None:
        with lock_and_load_config(self._root_path, "config.yaml") as config:
            if farmer_target_encoded is not None:
                self.farmer_target_encoded = farmer_target_encoded
                self.farmer_target = decode_puzzle_hash(farmer_target_encoded)
                config["farmer"]["xch_target_address"] = farmer_target_encoded
                if self.og_pooling_manager is not None:
                    self.og_pooling_manager.update_pool_payout_address(
                        farmer_config=self.config,
                        farmer_reward_target_address=self.farmer_target_encoded,
                    )
            if pool_target_encoded is not None:
                self.pool_target_encoded = pool_target_encoded
                self.pool_target = decode_puzzle_hash(pool_target_encoded)
                config["pool"]["xch_target_address"] = pool_target_encoded
            save_config(self._root_path, "config.yaml", config)

    async def set_payout_instructions(self, launcher_id: bytes32, payout_instructions: str) -> None:
        for p2_singleton_puzzle_hash, pool_state_dict in self.pool_state.items():
            if launcher_id == pool_state_dict["pool_config"].launcher_id:
                with lock_and_load_config(self._root_path, "config.yaml") as config:
                    new_list = []
                    pool_list = config["pool"].get("pool_list", [])
                    if pool_list is not None:
                        for list_element in pool_list:
                            if hexstr_to_bytes(list_element["launcher_id"]) == bytes(launcher_id):
                                list_element["payout_instructions"] = payout_instructions
                            new_list.append(list_element)

                    config["pool"]["pool_list"] = new_list
                    save_config(self._root_path, "config.yaml", config)
                # Force a GET /farmer which triggers the PUT /farmer if it detects the changed instructions
                pool_state_dict["next_farmer_update"] = 0
                return

        self.log.warning(f"Launcher id: {launcher_id} not found")

    async def generate_login_link(self, launcher_id: bytes32) -> Optional[str]:
        for pool_state in self.pool_state.values():
            pool_config: PoolWalletConfig = pool_state["pool_config"]
            if pool_config.launcher_id != launcher_id:
                continue

            authentication_sk: Optional[PrivateKey] = self.get_authentication_sk(pool_config)
            if authentication_sk is None:
                self.log.error(f"Could not find authentication sk for {pool_config.p2_singleton_puzzle_hash}")
                continue
            authentication_token_timeout = pool_state["authentication_token_timeout"]
            if authentication_token_timeout is None:
                self.log.error(
                    f"No pool specific authentication_token_timeout has been set for"
                    f"{pool_config.p2_singleton_puzzle_hash}, check communication with the pool."
                )
                return None

            authentication_token = get_current_authentication_token(authentication_token_timeout)
            message: bytes32 = std_hash(
                AuthenticationPayload(
                    "get_login", pool_config.launcher_id, pool_config.target_puzzle_hash, authentication_token
                )
            )
            signature: G2Element = AugSchemeMPL.sign(authentication_sk, message)
            return (
                pool_config.pool_url
                + f"/login?launcher_id={launcher_id.hex()}&authentication_token={authentication_token}"
                f"&signature={bytes(signature).hex()}"
            )

        return None

    async def get_harvesters(self, counts_only: bool = False) -> Dict[str, Any]:
        harvesters: List[Dict[str, Any]] = []
        for connection in self.server.get_connections(NodeType.HARVESTER):
            self.log.debug(f"get_harvesters host: {connection.peer_info.host}, node_id: {connection.peer_node_id}")
            receiver = self.plot_sync_receivers.get(connection.peer_node_id)
            if receiver is not None:
                harvesters.append(receiver.to_dict(counts_only))
            else:
                self.log.debug(
                    f"get_harvesters invalid peer: {connection.peer_info.host}, node_id: {connection.peer_node_id}"
                )

        return {"harvesters": harvesters}

    def get_receiver(self, node_id: bytes32) -> Receiver:
        receiver: Optional[Receiver] = self.plot_sync_receivers.get(node_id)
        if receiver is None:
            raise KeyError(f"Receiver missing for {node_id}")
        return receiver

    def check_missing_signage_points(
        self, timestamp: uint64, new_signage_point: farmer_protocol.NewSignagePoint
    ) -> Optional[Tuple[uint64, uint32]]:
        if self.prev_signage_point is None:
            self.prev_signage_point = (timestamp, new_signage_point)
            return None

        prev_time, prev_sp = self.prev_signage_point
        self.prev_signage_point = (timestamp, new_signage_point)

        if prev_sp.challenge_hash == new_signage_point.challenge_hash:
            missing_sps = new_signage_point.signage_point_index - prev_sp.signage_point_index - 1
            if missing_sps > 0:
                return timestamp, uint32(missing_sps)
            return None

        actual_sp_interval_seconds = float(timestamp - prev_time)
        if actual_sp_interval_seconds <= 0:
            return None

        expected_sp_interval_seconds = self.constants.SUB_SLOT_TIME_TARGET / self.constants.NUM_SPS_SUB_SLOT
        allowance = 1.6  # Should be chosen from the range (1 <= allowance < 2)
        if actual_sp_interval_seconds < expected_sp_interval_seconds * allowance:
            return None

        skipped_sps = uint32(floor(actual_sp_interval_seconds / expected_sp_interval_seconds))
        return timestamp, skipped_sps

    async def _periodically_update_pool_state_task(self) -> None:
        time_slept = 0
        config_path: Path = config_path_for_filename(self._root_path, "config.yaml")
        while not self._shut_down:
            # Every time the config file changes, read it to check the pool state
            stat_info = config_path.stat()
            if stat_info.st_mtime > self.last_config_access_time:
                # If we detect the config file changed, refresh private keys first just in case
                self.all_root_sks = [sk for sk, _ in await self.get_all_private_keys()]
                self.last_config_access_time = stat_info.st_mtime
                await self.update_pool_state()
                time_slept = 0
            elif time_slept > 60:
                await self.update_pool_state()
                time_slept = 0
            time_slept += 1
            await asyncio.sleep(1)

    async def _periodically_clear_cache_and_refresh_task(self) -> None:
        time_slept = 0
        refresh_slept = 0
        while not self._shut_down:
            try:
                if time_slept > self.constants.SUB_SLOT_TIME_TARGET:
                    now = time.time()
                    removed_keys: List[bytes32] = []
                    for key, add_time in self.cache_add_time.items():
                        if now - float(add_time) > self.constants.SUB_SLOT_TIME_TARGET * 3:
                            self.sps.pop(key, None)
                            self.proofs_of_space.pop(key, None)
                            self.quality_str_to_identifiers.pop(key, None)
                            self.number_of_responses.pop(key, None)
                            removed_keys.append(key)
                    for key in removed_keys:
                        self.cache_add_time.pop(key, None)
                    time_slept = 0
                    log.debug(
                        f"Cleared farmer cache. Num sps: {len(self.sps)} {len(self.proofs_of_space)} "
                        f"{len(self.quality_str_to_identifiers)} {len(self.number_of_responses)}"
                    )
                time_slept += 1
                refresh_slept += 1
                # Periodically refresh GUI to show the correct download/upload rate.
                if refresh_slept >= 30:
                    self.state_changed("add_connection", {})
                    refresh_slept = 0

            except Exception:
                log.error(f"_periodically_clear_cache_and_refresh_task failed: {traceback.format_exc()}")

            await asyncio.sleep(1)

    def notify_farmer_reward_taken_by_harvester_as_fee(
        self, sp: farmer_protocol.NewSignagePoint, proof_of_space: harvester_protocol.NewProofOfSpace
    ) -> None:
        """
        Apply a fee quality convention (see CHIP-22: https://github.com/Chia-Network/chips/pull/88)
        given the proof and signage point. This will be tested against the fee threshold reported
        by the harvester (if any), and logged.
        """
        assert proof_of_space.farmer_reward_address_override is not None

        challenge_str = str(sp.challenge_hash)

        ph_prefix = self.config["network_overrides"]["config"][self.config["selected_network"]]["address_prefix"]
        farmer_reward_puzzle_hash = encode_puzzle_hash(proof_of_space.farmer_reward_address_override, ph_prefix)

        self.log.info(
            f"Farmer reward for challenge '{challenge_str}' "
            + f"taken by harvester for reward address '{farmer_reward_puzzle_hash}'"
        )

        fee_quality = calculate_harvester_fee_quality(proof_of_space.proof.proof, sp.challenge_hash)
        fee_quality_rate = float(fee_quality) / float(0xFFFFFFFF) * 100.0

        if proof_of_space.fee_info is not None:
            fee_threshold = proof_of_space.fee_info.applied_fee_threshold
            fee_threshold_rate = float(fee_threshold) / float(0xFFFFFFFF) * 100.0

            if fee_quality <= fee_threshold:
                self.log.info(
                    f"Fee threshold passed for challenge '{challenge_str}': "
                    + f"{fee_quality_rate:.3f}%/{fee_threshold_rate:.3f}% ({fee_quality}/{fee_threshold})"
                )
            else:
                self.log.warning(
                    f"Invalid fee threshold for challenge '{challenge_str}': "
                    + f"{fee_quality_rate:.3f}%/{fee_threshold_rate:.3f}% ({fee_quality}/{fee_threshold})"
                )
                self.log.warning(
                    "Harvester illegitimately took a fee reward that "
                    + "did not belong to it or it incorrectly applied the fee convention."
                )
        else:
            self.log.warning(
                "Harvester illegitimately took reward by failing to provide its fee rate "
                + f"for challenge '{challenge_str}'. "
                + f"Fee quality was {fee_quality_rate:.3f}% ({fee_quality} or 0x{fee_quality:08x})"
            )


def calculate_harvester_fee_quality(proof: bytes, challenge: bytes32) -> uint32:
    """
    This calculates the 'fee quality' given a convention between farmers and third party harvesters.
    See CHIP-22: https://github.com/Chia-Network/chips/pull/88
    """
    return uint32(int.from_bytes(std_hash(proof + challenge)[32 - 4 :], byteorder="big", signed=False))<|MERGE_RESOLUTION|>--- conflicted
+++ resolved
@@ -377,15 +377,11 @@
                         self.log.info(f"GET /pool_info response: {response}")
                         new_pool_url: Optional[str] = None
                         response_url_str = f"{resp.url}"
-<<<<<<< HEAD
-                        if response_url_str != url and len(resp.history) > 0 and all(r.status in {301, 308} for r in resp.history):
-=======
                         if (
                             response_url_str != url
                             and len(resp.history) > 0
                             and all(r.status in {301, 308} for r in resp.history)
                         ):
->>>>>>> 40ca4f94
                             new_pool_url = response_url_str.replace("/pool_info", "")
 
                         return GetPoolInfoResult(pool_info=response, new_pool_url=new_pool_url)
