--- conflicted
+++ resolved
@@ -199,15 +199,10 @@
             # succeeds or until we need to shut down.
             while not self._shut_down:
                 if await self.setup_keys():
-<<<<<<< HEAD
-                    self.update_pool_state_task = asyncio.create_task(self._periodically_update_pool_state_task())
-                    self.cache_clear_task = asyncio.create_task(self._periodically_clear_cache_and_refresh_task())
+                    self.update_pool_state_task = create_referenced_task(self._periodically_update_pool_state_task())
+                    self.cache_clear_task = create_referenced_task(self._periodically_clear_cache_and_refresh_task())
                     if self.og_pooling_manager is not None:
                         await self.og_pooling_manager.initialize_pooling()
-=======
-                    self.update_pool_state_task = create_referenced_task(self._periodically_update_pool_state_task())
-                    self.cache_clear_task = create_referenced_task(self._periodically_clear_cache_and_refresh_task())
->>>>>>> 76e877f5
                     log.debug("start_task: initialized")
                     self.started = True
                     return
