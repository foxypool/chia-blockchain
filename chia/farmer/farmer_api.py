from __future__ import annotations

import asyncio
import json
import time
from typing import Any, Dict, List, Optional, Tuple

import aiohttp
from blspy import AugSchemeMPL, G2Element, G1Element, PrivateKey

from chia import __version__
from chia.consensus.pot_iterations import calculate_iterations_quality, calculate_sp_interval_iters
from chia.farmer.farmer import Farmer
from chia.farmer.pooling.og_pool_protocol import PartialPayload, SubmitPartial
from chia.protocols import farmer_protocol, harvester_protocol
from chia.protocols.harvester_protocol import (
    PlotSyncDone,
    PlotSyncPathList,
    PlotSyncPlotList,
    PlotSyncStart,
    PoolDifficulty,
)
from chia.protocols.pool_protocol import (
    PoolErrorCode,
    PostPartialPayload,
    PostPartialRequest,
    get_current_authentication_token,
)
from chia.protocols.protocol_message_types import ProtocolMessageTypes
from chia.server.outbound_message import NodeType, make_msg
from chia.server.server import ssl_context_for_root
from chia.server.ws_connection import WSChiaConnection
from chia.ssl.create_ssl import get_mozilla_ca_crt
from chia.types.blockchain_format.pool_target import PoolTarget
<<<<<<< HEAD
from chia.types.blockchain_format.proof_of_space import ProofOfSpace
from chia.types.blockchain_format.sized_bytes import bytes32
from chia.util.api_decorators import api_request, peer_required
=======
from chia.types.blockchain_format.proof_of_space import (
    generate_plot_public_key,
    generate_taproot_sk,
    verify_and_get_quality_string,
)
from chia.util.api_decorators import api_request
>>>>>>> ba1ff12b
from chia.util.ints import uint32, uint64


def strip_old_entries(pairs: List[Tuple[float, Any]], before: float) -> List[Tuple[float, Any]]:
    for index, [timestamp, points] in enumerate(pairs):
        if timestamp >= before:
            if index == 0:
                return pairs
            if index > 0:
                return pairs[index:]
    return []


class FarmerAPI:
    farmer: Farmer

    def __init__(self, farmer) -> None:
        self.farmer = farmer

    @api_request(peer_required=True)
    async def new_proof_of_space(self, new_proof_of_space: harvester_protocol.NewProofOfSpace, peer: WSChiaConnection):
        """
        This is a response from the harvester, for a NewChallenge. Here we check if the proof
        of space is sufficiently good, and if so, we ask for the whole proof.
        """
        if new_proof_of_space.sp_hash not in self.farmer.number_of_responses:
            self.farmer.number_of_responses[new_proof_of_space.sp_hash] = 0
            self.farmer.cache_add_time[new_proof_of_space.sp_hash] = uint64(int(time.time()))

        max_pos_per_sp = 5

        if self.farmer.config.get("selected_network") != "mainnet":
            # This is meant to make testnets more stable, when difficulty is very low
            if self.farmer.number_of_responses[new_proof_of_space.sp_hash] > max_pos_per_sp:
                self.farmer.log.info(
                    f"Surpassed {max_pos_per_sp} PoSpace for one SP, no longer submitting PoSpace for signage point "
                    f"{new_proof_of_space.sp_hash}"
                )
                return None

        if new_proof_of_space.sp_hash not in self.farmer.sps:
            self.farmer.log.warning(
                f"Received response for a signage point that we do not have {new_proof_of_space.sp_hash}"
            )
            return None

        sps = self.farmer.sps[new_proof_of_space.sp_hash]
        for sp in sps:
            computed_quality_string = verify_and_get_quality_string(
                new_proof_of_space.proof,
                self.farmer.constants,
                new_proof_of_space.challenge_hash,
                new_proof_of_space.sp_hash,
            )
            if computed_quality_string is None:
                self.farmer.log.error(f"Invalid proof of space {new_proof_of_space.proof}")
                return None

            self.farmer.number_of_responses[new_proof_of_space.sp_hash] += 1

            required_iters: uint64 = calculate_iterations_quality(
                self.farmer.constants.DIFFICULTY_CONSTANT_FACTOR,
                computed_quality_string,
                new_proof_of_space.proof.size,
                sp.difficulty,
                new_proof_of_space.sp_hash,
            )

            # If the iters are good enough to make a block, proceed with the block making flow
            if required_iters < calculate_sp_interval_iters(self.farmer.constants, sp.sub_slot_iters):
                # Proceed at getting the signatures for this PoSpace
                request = harvester_protocol.RequestSignatures(
                    new_proof_of_space.plot_identifier,
                    new_proof_of_space.challenge_hash,
                    new_proof_of_space.sp_hash,
                    [sp.challenge_chain_sp, sp.reward_chain_sp],
                )

                if new_proof_of_space.sp_hash not in self.farmer.proofs_of_space:
                    self.farmer.proofs_of_space[new_proof_of_space.sp_hash] = []
                self.farmer.proofs_of_space[new_proof_of_space.sp_hash].append(
                    (
                        new_proof_of_space.plot_identifier,
                        new_proof_of_space.proof,
                    )
                )
                self.farmer.cache_add_time[new_proof_of_space.sp_hash] = uint64(int(time.time()))
                self.farmer.quality_str_to_identifiers[computed_quality_string] = (
                    new_proof_of_space.plot_identifier,
                    new_proof_of_space.challenge_hash,
                    new_proof_of_space.sp_hash,
                    peer.peer_node_id,
                )
                self.farmer.cache_add_time[computed_quality_string] = uint64(int(time.time()))

                await peer.send_message(make_msg(ProtocolMessageTypes.request_signatures, request))

            p2_singleton_puzzle_hash = new_proof_of_space.proof.pool_contract_puzzle_hash
            if p2_singleton_puzzle_hash is not None:
                # Otherwise, send the proof of space to the pool
                # When we win a block, we also send the partial to the pool
                if p2_singleton_puzzle_hash not in self.farmer.pool_state:
                    self.farmer.log.info(f"Did not find pool info for {p2_singleton_puzzle_hash}")
                    return
                pool_state_dict: Dict = self.farmer.pool_state[p2_singleton_puzzle_hash]
                pool_url = pool_state_dict["pool_config"].pool_url
                if pool_url == "":
                    return

                if pool_state_dict["current_difficulty"] is None:
                    self.farmer.log.warning(
                        f"No pool specific difficulty has been set for {p2_singleton_puzzle_hash}, "
                        f"check communication with the pool, skipping this partial to {pool_url}."
                    )
                    return

                required_iters = calculate_iterations_quality(
                    self.farmer.constants.DIFFICULTY_CONSTANT_FACTOR,
                    computed_quality_string,
                    new_proof_of_space.proof.size,
                    pool_state_dict["current_difficulty"],
                    new_proof_of_space.sp_hash,
                )
                if required_iters >= calculate_sp_interval_iters(
                    self.farmer.constants, self.farmer.constants.POOL_SUB_SLOT_ITERS
                ):
                    self.farmer.log.info(
                        f"Proof of space not good enough for pool {pool_url}: {pool_state_dict['current_difficulty']}"
                    )
                    return

                authentication_token_timeout = pool_state_dict["authentication_token_timeout"]
                if authentication_token_timeout is None:
                    self.farmer.log.warning(
                        f"No pool specific authentication_token_timeout has been set for {p2_singleton_puzzle_hash}"
                        f", check communication with the pool."
                    )
                    return

                # Submit partial to pool
                is_eos = new_proof_of_space.signage_point_index == 0

                payload = PostPartialPayload(
                    pool_state_dict["pool_config"].launcher_id,
                    get_current_authentication_token(authentication_token_timeout),
                    new_proof_of_space.proof,
                    new_proof_of_space.sp_hash,
                    is_eos,
                    peer.peer_node_id,
                )

                # The plot key is 2/2 so we need the harvester's half of the signature
                m_to_sign = payload.get_hash()
                request = harvester_protocol.RequestSignatures(
                    new_proof_of_space.plot_identifier,
                    new_proof_of_space.challenge_hash,
                    new_proof_of_space.sp_hash,
                    [m_to_sign],
                )
                response: Any = await peer.request_signatures(request)
                if not isinstance(response, harvester_protocol.RespondSignatures):
                    self.farmer.log.error(f"Invalid response from harvester: {response}")
                    return

                assert len(response.message_signatures) == 1

                plot_signature: Optional[G2Element] = None
                for sk in self.farmer.get_private_keys():
                    pk = sk.get_g1()
                    if pk == response.farmer_pk:
                        agg_pk = generate_plot_public_key(response.local_pk, pk, True)
                        assert agg_pk == new_proof_of_space.proof.plot_public_key
                        sig_farmer = AugSchemeMPL.sign(sk, m_to_sign, agg_pk)
                        taproot_sk: PrivateKey = generate_taproot_sk(response.local_pk, pk)
                        taproot_sig: G2Element = AugSchemeMPL.sign(taproot_sk, m_to_sign, agg_pk)

                        plot_signature = AugSchemeMPL.aggregate(
                            [sig_farmer, response.message_signatures[0][1], taproot_sig]
                        )
                        assert AugSchemeMPL.verify(agg_pk, m_to_sign, plot_signature)

                authentication_sk: Optional[PrivateKey] = self.farmer.get_authentication_sk(
                    pool_state_dict["pool_config"]
                )
                if authentication_sk is None:
                    self.farmer.log.error(f"No authentication sk for {p2_singleton_puzzle_hash}")
                    return

                authentication_signature = AugSchemeMPL.sign(authentication_sk, m_to_sign)

                assert plot_signature is not None

                agg_sig: G2Element = AugSchemeMPL.aggregate([plot_signature, authentication_signature])

                post_partial_request: PostPartialRequest = PostPartialRequest(payload, agg_sig)
                self.farmer.log.info(
                    f"Submitting partial for {post_partial_request.payload.launcher_id.hex()} to {pool_url}"
                )
                pool_state_dict["points_found_since_start"] += pool_state_dict["current_difficulty"]
                pool_state_dict["points_found_24h"].append((time.time(), pool_state_dict["current_difficulty"]))
                self.farmer.log.debug(f"POST /partial request {post_partial_request}")
                try:
                    async with aiohttp.ClientSession() as session:
                        async with session.post(
                            f"{pool_url}/partial",
                            json=post_partial_request.to_json_dict(),
                            ssl=ssl_context_for_root(get_mozilla_ca_crt(), log=self.farmer.log),
                            headers={"User-Agent": f"Chia Blockchain v.{__version__}"},
                        ) as resp:
                            if resp.ok:
                                pool_response: Dict = json.loads(await resp.text())
                                self.farmer.log.info(f"Pool response: {pool_response}")
                                if "error_code" in pool_response:
                                    self.farmer.log.error(
                                        f"Error in pooling: "
                                        f"{pool_response['error_code'], pool_response['error_message']}"
                                    )
                                    pool_state_dict["pool_errors_24h"].append(pool_response)
                                    if pool_response["error_code"] == PoolErrorCode.PROOF_NOT_GOOD_ENOUGH.value:
                                        self.farmer.log.error(
                                            "Partial not good enough, forcing pool farmer update to "
                                            "get our current difficulty."
                                        )
                                        pool_state_dict["next_farmer_update"] = 0
                                        await self.farmer.update_pool_state()
                                else:
                                    new_difficulty = pool_response["new_difficulty"]
                                    pool_state_dict["points_acknowledged_since_start"] += new_difficulty
                                    pool_state_dict["points_acknowledged_24h"].append((time.time(), new_difficulty))
                                    pool_state_dict["current_difficulty"] = new_difficulty
                            else:
                                self.farmer.log.error(f"Error sending partial to {pool_url}, {resp.status}")
                except Exception as e:
                    self.farmer.log.error(f"Error connecting to pool: {e}")
                    return

                self.farmer.state_changed(
                    "submitted_partial",
                    {
                        "launcher_id": post_partial_request.payload.launcher_id.hex(),
                        "pool_url": pool_url,
                        "current_difficulty": pool_state_dict["current_difficulty"],
                        "points_acknowledged_since_start": pool_state_dict["points_acknowledged_since_start"],
                        "points_acknowledged_24h": pool_state_dict["points_acknowledged_24h"],
                    },
                )

                return

<<<<<<< HEAD
            pool_public_key = new_proof_of_space.proof.pool_public_key
            if pool_public_key is not None and self.farmer.is_pooling_enabled():
                await self.process_new_proof_of_space_for_og_pool(
                    new_proof_of_space,
                    peer,
                    pool_public_key,
                    computed_quality_string
                )

            return

    @api_request
=======
    @api_request()
>>>>>>> ba1ff12b
    async def respond_signatures(self, response: harvester_protocol.RespondSignatures):
        """
        There are two cases: receiving signatures for sps, or receiving signatures for the block.
        """
        if response.sp_hash not in self.farmer.sps:
            self.farmer.log.warning(f"Do not have challenge hash {response.challenge_hash}")
            return None
        is_sp_signatures: bool = False
        sps = self.farmer.sps[response.sp_hash]
        signage_point_index = sps[0].signage_point_index
        found_sp_hash_debug = False
        for sp_candidate in sps:
            if response.sp_hash == response.message_signatures[0][0]:
                found_sp_hash_debug = True
                if sp_candidate.reward_chain_sp == response.message_signatures[1][0]:
                    is_sp_signatures = True
        if found_sp_hash_debug:
            assert is_sp_signatures

        pospace = None
        for plot_identifier, candidate_pospace in self.farmer.proofs_of_space[response.sp_hash]:
            if plot_identifier == response.plot_identifier:
                pospace = candidate_pospace
        assert pospace is not None
        include_taproot: bool = pospace.pool_contract_puzzle_hash is not None

        computed_quality_string = verify_and_get_quality_string(
            pospace, self.farmer.constants, response.challenge_hash, response.sp_hash
        )
        if computed_quality_string is None:
            self.farmer.log.warning(f"Have invalid PoSpace {pospace}")
            return None

        if is_sp_signatures:
            (
                challenge_chain_sp,
                challenge_chain_sp_harv_sig,
            ) = response.message_signatures[0]
            reward_chain_sp, reward_chain_sp_harv_sig = response.message_signatures[1]
            for sk in self.farmer.get_private_keys():
                pk = sk.get_g1()
                if pk == response.farmer_pk:
                    agg_pk = generate_plot_public_key(response.local_pk, pk, include_taproot)
                    assert agg_pk == pospace.plot_public_key
                    if include_taproot:
                        taproot_sk: PrivateKey = generate_taproot_sk(response.local_pk, pk)
                        taproot_share_cc_sp: G2Element = AugSchemeMPL.sign(taproot_sk, challenge_chain_sp, agg_pk)
                        taproot_share_rc_sp: G2Element = AugSchemeMPL.sign(taproot_sk, reward_chain_sp, agg_pk)
                    else:
                        taproot_share_cc_sp = G2Element()
                        taproot_share_rc_sp = G2Element()
                    farmer_share_cc_sp = AugSchemeMPL.sign(sk, challenge_chain_sp, agg_pk)
                    agg_sig_cc_sp = AugSchemeMPL.aggregate(
                        [challenge_chain_sp_harv_sig, farmer_share_cc_sp, taproot_share_cc_sp]
                    )
                    assert AugSchemeMPL.verify(agg_pk, challenge_chain_sp, agg_sig_cc_sp)

                    # This means it passes the sp filter
                    farmer_share_rc_sp = AugSchemeMPL.sign(sk, reward_chain_sp, agg_pk)
                    agg_sig_rc_sp = AugSchemeMPL.aggregate(
                        [reward_chain_sp_harv_sig, farmer_share_rc_sp, taproot_share_rc_sp]
                    )
                    assert AugSchemeMPL.verify(agg_pk, reward_chain_sp, agg_sig_rc_sp)

                    if pospace.pool_public_key is not None:
                        assert pospace.pool_contract_puzzle_hash is None
                        pool_pk = bytes(pospace.pool_public_key)
                        if pool_pk not in self.farmer.pool_sks_map:
                            self.farmer.log.error(
                                f"Don't have the private key for the pool key used by harvester: {pool_pk.hex()}"
                            )
                            return None

                        pool_target: Optional[PoolTarget] = PoolTarget(self.farmer.pool_target, uint32(0))
                        assert pool_target is not None
                        pool_target_signature: Optional[G2Element] = AugSchemeMPL.sign(
                            self.farmer.pool_sks_map[pool_pk], bytes(pool_target)
                        )
                    else:
                        assert pospace.pool_contract_puzzle_hash is not None
                        pool_target = None
                        pool_target_signature = None

                    request = farmer_protocol.DeclareProofOfSpace(
                        response.challenge_hash,
                        challenge_chain_sp,
                        signage_point_index,
                        reward_chain_sp,
                        pospace,
                        agg_sig_cc_sp,
                        agg_sig_rc_sp,
                        self.farmer.farmer_target,
                        pool_target,
                        pool_target_signature,
                    )
                    self.farmer.state_changed("proof", {"proof": request, "passed_filter": True})
                    msg = make_msg(ProtocolMessageTypes.declare_proof_of_space, request)
                    await self.farmer.server.send_to_all([msg], NodeType.FULL_NODE)
                    return None

        else:
            # This is a response with block signatures
            for sk in self.farmer.get_private_keys():
                (
                    foliage_block_data_hash,
                    foliage_sig_harvester,
                ) = response.message_signatures[0]
                (
                    foliage_transaction_block_hash,
                    foliage_transaction_block_sig_harvester,
                ) = response.message_signatures[1]
                pk = sk.get_g1()
                if pk == response.farmer_pk:
                    agg_pk = generate_plot_public_key(response.local_pk, pk, include_taproot)
                    assert agg_pk == pospace.plot_public_key
                    if include_taproot:
                        taproot_sk = generate_taproot_sk(response.local_pk, pk)
                        foliage_sig_taproot: G2Element = AugSchemeMPL.sign(taproot_sk, foliage_block_data_hash, agg_pk)
                        foliage_transaction_block_sig_taproot: G2Element = AugSchemeMPL.sign(
                            taproot_sk, foliage_transaction_block_hash, agg_pk
                        )
                    else:
                        foliage_sig_taproot = G2Element()
                        foliage_transaction_block_sig_taproot = G2Element()

                    foliage_sig_farmer = AugSchemeMPL.sign(sk, foliage_block_data_hash, agg_pk)
                    foliage_transaction_block_sig_farmer = AugSchemeMPL.sign(sk, foliage_transaction_block_hash, agg_pk)

                    foliage_agg_sig = AugSchemeMPL.aggregate(
                        [foliage_sig_harvester, foliage_sig_farmer, foliage_sig_taproot]
                    )
                    foliage_block_agg_sig = AugSchemeMPL.aggregate(
                        [
                            foliage_transaction_block_sig_harvester,
                            foliage_transaction_block_sig_farmer,
                            foliage_transaction_block_sig_taproot,
                        ]
                    )
                    assert AugSchemeMPL.verify(agg_pk, foliage_block_data_hash, foliage_agg_sig)
                    assert AugSchemeMPL.verify(agg_pk, foliage_transaction_block_hash, foliage_block_agg_sig)

                    request_to_nodes = farmer_protocol.SignedValues(
                        computed_quality_string,
                        foliage_agg_sig,
                        foliage_block_agg_sig,
                    )

                    msg = make_msg(ProtocolMessageTypes.signed_values, request_to_nodes)
                    await self.farmer.server.send_to_all([msg], NodeType.FULL_NODE)

    """
    FARMER PROTOCOL (FARMER <-> FULL NODE)
    """

    @api_request()
    async def new_signage_point(self, new_signage_point: farmer_protocol.NewSignagePoint):
        try:
            pool_difficulties: List[PoolDifficulty] = []
            for p2_singleton_puzzle_hash, pool_dict in self.farmer.pool_state.items():
                if pool_dict["pool_config"].pool_url == "":
                    # Self pooling
                    continue

                if pool_dict["current_difficulty"] is None:
                    self.farmer.log.warning(
                        f"No pool specific difficulty has been set for {p2_singleton_puzzle_hash}, "
                        f"check communication with the pool, skipping this signage point, pool: "
                        f"{pool_dict['pool_config'].pool_url} "
                    )
                    continue
                pool_difficulties.append(
                    PoolDifficulty(
                        pool_dict["current_difficulty"],
                        self.farmer.constants.POOL_SUB_SLOT_ITERS,
                        p2_singleton_puzzle_hash,
                    )
                )
            difficulty = new_signage_point.difficulty
            sub_slot_iters = new_signage_point.sub_slot_iters
            if self.farmer.is_pooling_enabled():
                sub_slot_iters = self.farmer.constants.POOL_SUB_SLOT_ITERS
                difficulty = self.farmer.og_pool_state.difficulty

            message = harvester_protocol.NewSignagePointHarvester(
                new_signage_point.challenge_hash,
                difficulty,
                sub_slot_iters,
                new_signage_point.signage_point_index,
                new_signage_point.challenge_chain_sp,
                pool_difficulties,
            )

            msg = make_msg(ProtocolMessageTypes.new_signage_point_harvester, message)
            await self.farmer.server.send_to_all([msg], NodeType.HARVESTER)
            if new_signage_point.challenge_chain_sp not in self.farmer.sps:
                self.farmer.sps[new_signage_point.challenge_chain_sp] = []
        finally:
            # Age out old 24h information for every signage point regardless
            # of any failures.  Note that this still lets old data remain if
            # the client isn't receiving signage points.
            cutoff_24h = time.time() - (24 * 60 * 60)
            for p2_singleton_puzzle_hash, pool_dict in self.farmer.pool_state.items():
                for key in ["points_found_24h", "points_acknowledged_24h"]:
                    if key not in pool_dict:
                        continue

                    pool_dict[key] = strip_old_entries(pairs=pool_dict[key], before=cutoff_24h)

        if new_signage_point in self.farmer.sps[new_signage_point.challenge_chain_sp]:
            self.farmer.log.debug(f"Duplicate signage point {new_signage_point.signage_point_index}")
            return

        self.farmer.sps[new_signage_point.challenge_chain_sp].append(new_signage_point)
        self.farmer.cache_add_time[new_signage_point.challenge_chain_sp] = uint64(int(time.time()))
        self.farmer.state_changed("new_signage_point", {"sp_hash": new_signage_point.challenge_chain_sp})

    @api_request()
    async def request_signed_values(self, full_node_request: farmer_protocol.RequestSignedValues):
        if full_node_request.quality_string not in self.farmer.quality_str_to_identifiers:
            self.farmer.log.error(f"Do not have quality string {full_node_request.quality_string}")
            return None

        (plot_identifier, challenge_hash, sp_hash, node_id) = self.farmer.quality_str_to_identifiers[
            full_node_request.quality_string
        ]
        request = harvester_protocol.RequestSignatures(
            plot_identifier,
            challenge_hash,
            sp_hash,
            [full_node_request.foliage_block_data_hash, full_node_request.foliage_transaction_block_hash],
        )

        msg = make_msg(ProtocolMessageTypes.request_signatures, request)
        await self.farmer.server.send_to_specific([msg], node_id)

    @api_request()
    async def farming_info(self, request: farmer_protocol.FarmingInfo):
        self.farmer.state_changed(
            "new_farming_info",
            {
                "farming_info": {
                    "challenge_hash": request.challenge_hash,
                    "signage_point": request.sp_hash,
                    "passed_filter": request.passed,
                    "proofs": request.proofs,
                    "total_plots": request.total_plots,
                    "timestamp": request.timestamp,
                }
            },
        )

    @api_request(peer_required=True)
    async def respond_plots(self, _: harvester_protocol.RespondPlots, peer: WSChiaConnection):
        self.farmer.log.warning(f"Respond plots came too late from: {peer.get_peer_logging()}")

    @api_request(peer_required=True)
    async def plot_sync_start(self, message: PlotSyncStart, peer: WSChiaConnection):
        await self.farmer.plot_sync_receivers[peer.peer_node_id].sync_started(message)

    @api_request(peer_required=True)
    async def plot_sync_loaded(self, message: PlotSyncPlotList, peer: WSChiaConnection):
        await self.farmer.plot_sync_receivers[peer.peer_node_id].process_loaded(message)

    @api_request(peer_required=True)
    async def plot_sync_removed(self, message: PlotSyncPathList, peer: WSChiaConnection):
        await self.farmer.plot_sync_receivers[peer.peer_node_id].process_removed(message)

    @api_request(peer_required=True)
    async def plot_sync_invalid(self, message: PlotSyncPathList, peer: WSChiaConnection):
        await self.farmer.plot_sync_receivers[peer.peer_node_id].process_invalid(message)

    @api_request(peer_required=True)
    async def plot_sync_keys_missing(self, message: PlotSyncPathList, peer: WSChiaConnection):
        await self.farmer.plot_sync_receivers[peer.peer_node_id].process_keys_missing(message)

    @api_request(peer_required=True)
    async def plot_sync_duplicates(self, message: PlotSyncPathList, peer: WSChiaConnection):
        await self.farmer.plot_sync_receivers[peer.peer_node_id].process_duplicates(message)

<<<<<<< HEAD
    @api_request
    @peer_required
    async def plot_sync_done(self, message: PlotSyncDone, peer: ws.WSChiaConnection):
        await self.farmer.plot_sync_receivers[peer.peer_node_id].sync_done(message)

    async def process_new_proof_of_space_for_og_pool(
            self,
            new_proof_of_space: harvester_protocol.NewProofOfSpace,
            peer: ws.WSChiaConnection,
            pool_public_key: G1Element,
            computed_quality_string: bytes32
    ):
        og_pool_state = self.farmer.og_pool_state

        # Otherwise, send the proof of space to the pool
        # When we win a block, we also send the partial to the pool
        required_iters = calculate_iterations_quality(
            self.farmer.constants.DIFFICULTY_CONSTANT_FACTOR,
            computed_quality_string,
            new_proof_of_space.proof.size,
            og_pool_state.difficulty,
            new_proof_of_space.sp_hash,
        )
        if required_iters >= self.farmer.iters_limit:
            self.farmer.log.debug(
                f"Proof of space not good enough for OG pool difficulty of {og_pool_state.difficulty}"
            )
            return

        # Submit partial to pool
        is_eos = new_proof_of_space.signage_point_index == 0
        payload = PartialPayload(
            new_proof_of_space.proof,
            new_proof_of_space.sp_hash,
            is_eos,
            self.farmer.pool_payout_address
        )

        # The plot key is 2/2 so we need the harvester's half of the signature
        m_to_sign = payload.get_hash()
        request = harvester_protocol.RequestSignatures(
            new_proof_of_space.plot_identifier,
            new_proof_of_space.challenge_hash,
            new_proof_of_space.sp_hash,
            [m_to_sign],
        )
        response: Any = await peer.request_signatures(request)
        if not isinstance(response, harvester_protocol.RespondSignatures):
            self.farmer.log.error(f"Invalid response from harvester: {response}")
            return

        assert len(response.message_signatures) == 1

        plot_signature: Optional[G2Element] = None
        for sk in self.farmer.get_private_keys():
            pk = sk.get_g1()
            if pk == response.farmer_pk:
                agg_pk = ProofOfSpace.generate_plot_public_key(response.local_pk, pk)
                assert agg_pk == new_proof_of_space.proof.plot_public_key
                sig_farmer = AugSchemeMPL.sign(sk, m_to_sign, agg_pk)
                plot_signature = AugSchemeMPL.aggregate([sig_farmer, response.message_signatures[0][1]])
                assert AugSchemeMPL.verify(agg_pk, m_to_sign, plot_signature)
        pool_sk = self.farmer.pool_sks_map[bytes(pool_public_key)]
        authentication_signature = AugSchemeMPL.sign(pool_sk, m_to_sign)

        assert plot_signature is not None
        agg_sig: G2Element = AugSchemeMPL.aggregate([plot_signature, authentication_signature])

        submit_partial = SubmitPartial(payload, agg_sig, og_pool_state.difficulty)
        self.farmer.log.debug("Submitting partial to OG pool ..")
        og_pool_state.last_partial_submit_timestamp = time.time()
        submit_partial_response: Dict
        try:
            submit_partial_response = await self.farmer.pool_api_client.submit_partial(submit_partial)
        except asyncio.TimeoutError:
            self.farmer.log.error(f"Timed out while submitting partial to OG pool")
            return
        except Exception as e:
            self.farmer.log.error(f"Error submitting partial to OG pool: {e}")
            return
        self.farmer.log.debug(f"OG pool response: {submit_partial_response}")
        if "error_code" in submit_partial_response:
            if submit_partial_response["error_code"] == 5:
                self.farmer.log.info(
                    "Local OG pool difficulty too low, adjusting to OG pool difficulty "
                    f"({submit_partial_response['current_difficulty']})"
                )
                og_pool_state.difficulty = uint64(submit_partial_response["current_difficulty"])
            else:
                self.farmer.log.error(
                    f"Error in OG pooling: {submit_partial_response['error_code'], submit_partial_response['error_message']}"
                )
        else:
            self.farmer.log.info("The partial submitted to the OG pool was accepted")
            og_pool_state.difficulty = uint64(submit_partial_response["current_difficulty"])
=======
    @api_request(peer_required=True)
    async def plot_sync_done(self, message: PlotSyncDone, peer: WSChiaConnection):
        await self.farmer.plot_sync_receivers[peer.peer_node_id].sync_done(message)
>>>>>>> ba1ff12b
<|MERGE_RESOLUTION|>--- conflicted
+++ resolved
@@ -32,18 +32,13 @@
 from chia.server.ws_connection import WSChiaConnection
 from chia.ssl.create_ssl import get_mozilla_ca_crt
 from chia.types.blockchain_format.pool_target import PoolTarget
-<<<<<<< HEAD
-from chia.types.blockchain_format.proof_of_space import ProofOfSpace
-from chia.types.blockchain_format.sized_bytes import bytes32
-from chia.util.api_decorators import api_request, peer_required
-=======
 from chia.types.blockchain_format.proof_of_space import (
     generate_plot_public_key,
     generate_taproot_sk,
     verify_and_get_quality_string,
 )
+from chia.types.blockchain_format.sized_bytes import bytes32
 from chia.util.api_decorators import api_request
->>>>>>> ba1ff12b
 from chia.util.ints import uint32, uint64
 
 
@@ -293,7 +288,6 @@
 
                 return
 
-<<<<<<< HEAD
             pool_public_key = new_proof_of_space.proof.pool_public_key
             if pool_public_key is not None and self.farmer.is_pooling_enabled():
                 await self.process_new_proof_of_space_for_og_pool(
@@ -305,10 +299,7 @@
 
             return
 
-    @api_request
-=======
     @api_request()
->>>>>>> ba1ff12b
     async def respond_signatures(self, response: harvester_protocol.RespondSignatures):
         """
         There are two cases: receiving signatures for sps, or receiving signatures for the block.
@@ -588,16 +579,14 @@
     async def plot_sync_duplicates(self, message: PlotSyncPathList, peer: WSChiaConnection):
         await self.farmer.plot_sync_receivers[peer.peer_node_id].process_duplicates(message)
 
-<<<<<<< HEAD
-    @api_request
-    @peer_required
-    async def plot_sync_done(self, message: PlotSyncDone, peer: ws.WSChiaConnection):
+    @api_request(peer_required=True)
+    async def plot_sync_done(self, message: PlotSyncDone, peer: WSChiaConnection):
         await self.farmer.plot_sync_receivers[peer.peer_node_id].sync_done(message)
 
     async def process_new_proof_of_space_for_og_pool(
             self,
             new_proof_of_space: harvester_protocol.NewProofOfSpace,
-            peer: ws.WSChiaConnection,
+            peer: WSChiaConnection,
             pool_public_key: G1Element,
             computed_quality_string: bytes32
     ):
@@ -646,7 +635,7 @@
         for sk in self.farmer.get_private_keys():
             pk = sk.get_g1()
             if pk == response.farmer_pk:
-                agg_pk = ProofOfSpace.generate_plot_public_key(response.local_pk, pk)
+                agg_pk = generate_plot_public_key(response.local_pk, pk)
                 assert agg_pk == new_proof_of_space.proof.plot_public_key
                 sig_farmer = AugSchemeMPL.sign(sk, m_to_sign, agg_pk)
                 plot_signature = AugSchemeMPL.aggregate([sig_farmer, response.message_signatures[0][1]])
@@ -683,9 +672,4 @@
                 )
         else:
             self.farmer.log.info("The partial submitted to the OG pool was accepted")
-            og_pool_state.difficulty = uint64(submit_partial_response["current_difficulty"])
-=======
-    @api_request(peer_required=True)
-    async def plot_sync_done(self, message: PlotSyncDone, peer: WSChiaConnection):
-        await self.farmer.plot_sync_receivers[peer.peer_node_id].sync_done(message)
->>>>>>> ba1ff12b
+            og_pool_state.difficulty = uint64(submit_partial_response["current_difficulty"])