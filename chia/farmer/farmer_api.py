--- conflicted
+++ resolved
@@ -585,8 +585,7 @@
         await self.farmer.plot_sync_receivers[peer.peer_node_id].process_duplicates(message)
 
     @api_request(peer_required=True)
-<<<<<<< HEAD
-    async def plot_sync_done(self, message: PlotSyncDone, peer: WSChiaConnection):
+    async def plot_sync_done(self, message: PlotSyncDone, peer: WSChiaConnection) -> None:
         await self.farmer.plot_sync_receivers[peer.peer_node_id].sync_done(message)
 
     async def process_new_proof_of_space_for_og_pool(
@@ -679,8 +678,4 @@
                 )
         else:
             self.farmer.log.info("The partial submitted to the OG pool was accepted")
-            og_pool_state.difficulty = uint64(submit_partial_response["current_difficulty"])
-=======
-    async def plot_sync_done(self, message: PlotSyncDone, peer: WSChiaConnection) -> None:
-        await self.farmer.plot_sync_receivers[peer.peer_node_id].sync_done(message)
->>>>>>> f0764f27
+            og_pool_state.difficulty = uint64(submit_partial_response["current_difficulty"])