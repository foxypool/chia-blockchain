from __future__ import annotations

import asyncio
import json
import logging
import time
from typing import Any, Dict, List, Optional, Union

import aiohttp
<<<<<<< HEAD
from blspy import AugSchemeMPL, G2Element, G1Element, PrivateKey
=======
from chia_rs import AugSchemeMPL, G2Element, PrivateKey
>>>>>>> 16625718

from chia import __version__
from chia.consensus.pot_iterations import calculate_iterations_quality, calculate_sp_interval_iters
from chia.farmer.farmer import Farmer, increment_pool_stats, strip_old_entries
from chia.farmer.pooling.og_pool_protocol import PartialPayload, SubmitPartial
from chia.harvester.harvester_api import HarvesterAPI
from chia.protocols import farmer_protocol, harvester_protocol
from chia.protocols.farmer_protocol import DeclareProofOfSpace, SignedValues
from chia.protocols.harvester_protocol import (
    PlotSyncDone,
    PlotSyncPathList,
    PlotSyncPlotList,
    PlotSyncStart,
    PoolDifficulty,
)
from chia.protocols.pool_protocol import (
    PoolErrorCode,
    PostPartialPayload,
    PostPartialRequest,
    get_current_authentication_token,
)
from chia.protocols.protocol_message_types import ProtocolMessageTypes
from chia.server.outbound_message import Message, NodeType, make_msg
from chia.server.server import ssl_context_for_root
from chia.server.ws_connection import WSChiaConnection
from chia.ssl.create_ssl import get_mozilla_ca_crt
from chia.types.blockchain_format.pool_target import PoolTarget
from chia.types.blockchain_format.proof_of_space import (
    calculate_prefix_bits,
    generate_plot_public_key,
    generate_taproot_sk,
    get_plot_id,
    verify_and_get_quality_string,
)
from chia.types.blockchain_format.sized_bytes import bytes32
from chia.util.api_decorators import api_request
from chia.util.ints import uint8, uint16, uint32, uint64


class FarmerAPI:
    log: logging.Logger
    farmer: Farmer

    def __init__(self, farmer: Farmer) -> None:
        self.log = logging.getLogger(__name__)
        self.farmer = farmer

    def ready(self) -> bool:
        return self.farmer.started

    @api_request(peer_required=True)
    async def new_proof_of_space(
        self, new_proof_of_space: harvester_protocol.NewProofOfSpace, peer: WSChiaConnection
    ) -> None:
        """
        This is a response from the harvester, for a NewSignagePointHarvester.
        Here we check if the proof of space is sufficiently good, and if so, we
        ask for the whole proof.
        """
        if new_proof_of_space.sp_hash not in self.farmer.number_of_responses:
            self.farmer.number_of_responses[new_proof_of_space.sp_hash] = 0
            self.farmer.cache_add_time[new_proof_of_space.sp_hash] = uint64(int(time.time()))

        max_pos_per_sp = 5

        if self.farmer.config.get("selected_network") != "mainnet":
            # This is meant to make testnets more stable, when difficulty is very low
            if self.farmer.number_of_responses[new_proof_of_space.sp_hash] > max_pos_per_sp:
                self.farmer.log.info(
                    f"Surpassed {max_pos_per_sp} PoSpace for one SP, no longer submitting PoSpace for signage point "
                    f"{new_proof_of_space.sp_hash}"
                )
                return None

        if new_proof_of_space.sp_hash not in self.farmer.sps:
            self.farmer.log.warning(
                f"Received response for a signage point that we do not have {new_proof_of_space.sp_hash}"
            )
            return None

        sps = self.farmer.sps[new_proof_of_space.sp_hash]
        for sp in sps:
            computed_quality_string = verify_and_get_quality_string(
                new_proof_of_space.proof,
                self.farmer.constants,
                new_proof_of_space.challenge_hash,
                new_proof_of_space.sp_hash,
                height=sp.peak_height,
            )
            if computed_quality_string is None:
                plotid: bytes32 = get_plot_id(new_proof_of_space.proof)
                self.farmer.log.error(f"Invalid proof of space: {plotid.hex()} proof: {new_proof_of_space.proof}")
                return None

            self.farmer.number_of_responses[new_proof_of_space.sp_hash] += 1

            required_iters: uint64 = calculate_iterations_quality(
                self.farmer.constants.DIFFICULTY_CONSTANT_FACTOR,
                computed_quality_string,
                new_proof_of_space.proof.size,
                sp.difficulty,
                new_proof_of_space.sp_hash,
            )

            # If the iters are good enough to make a block, proceed with the block making flow
            if required_iters < calculate_sp_interval_iters(self.farmer.constants, sp.sub_slot_iters):
                # Proceed at getting the signatures for this PoSpace
                request = harvester_protocol.RequestSignatures(
                    new_proof_of_space.plot_identifier,
                    new_proof_of_space.challenge_hash,
                    new_proof_of_space.sp_hash,
                    [sp.challenge_chain_sp, sp.reward_chain_sp],
                )

                if new_proof_of_space.sp_hash not in self.farmer.proofs_of_space:
                    self.farmer.proofs_of_space[new_proof_of_space.sp_hash] = []
                self.farmer.proofs_of_space[new_proof_of_space.sp_hash].append(
                    (
                        new_proof_of_space.plot_identifier,
                        new_proof_of_space.proof,
                    )
                )
                self.farmer.cache_add_time[new_proof_of_space.sp_hash] = uint64(int(time.time()))
                self.farmer.quality_str_to_identifiers[computed_quality_string] = (
                    new_proof_of_space.plot_identifier,
                    new_proof_of_space.challenge_hash,
                    new_proof_of_space.sp_hash,
                    peer.peer_node_id,
                )
                self.farmer.cache_add_time[computed_quality_string] = uint64(int(time.time()))

                await peer.send_message(make_msg(ProtocolMessageTypes.request_signatures, request))

            p2_singleton_puzzle_hash = new_proof_of_space.proof.pool_contract_puzzle_hash
            if p2_singleton_puzzle_hash is not None:
                # Otherwise, send the proof of space to the pool
                # When we win a block, we also send the partial to the pool
                if p2_singleton_puzzle_hash not in self.farmer.pool_state:
                    self.farmer.log.info(f"Did not find pool info for {p2_singleton_puzzle_hash}")
                    return
                pool_state_dict: Dict[str, Any] = self.farmer.pool_state[p2_singleton_puzzle_hash]
                pool_url = pool_state_dict["pool_config"].pool_url
                if pool_url == "":
                    increment_pool_stats(
                        self.farmer.pool_state,
                        p2_singleton_puzzle_hash,
                        "missing_partials",
                        time.time(),
                    )
                    self.farmer.state_changed(
                        "failed_partial",
                        {"p2_singleton_puzzle_hash": p2_singleton_puzzle_hash.hex()},
                    )
                    return

                if pool_state_dict["current_difficulty"] is None:
                    self.farmer.log.warning(
                        f"No pool specific difficulty has been set for {p2_singleton_puzzle_hash}, "
                        f"check communication with the pool, skipping this partial to {pool_url}."
                    )
                    increment_pool_stats(
                        self.farmer.pool_state,
                        p2_singleton_puzzle_hash,
                        "missing_partials",
                        time.time(),
                    )
                    self.farmer.state_changed(
                        "failed_partial",
                        {"p2_singleton_puzzle_hash": p2_singleton_puzzle_hash.hex()},
                    )
                    return

                required_iters = calculate_iterations_quality(
                    self.farmer.constants.DIFFICULTY_CONSTANT_FACTOR,
                    computed_quality_string,
                    new_proof_of_space.proof.size,
                    pool_state_dict["current_difficulty"],
                    new_proof_of_space.sp_hash,
                )
                if required_iters >= calculate_sp_interval_iters(
                    self.farmer.constants, self.farmer.constants.POOL_SUB_SLOT_ITERS
                ):
                    self.farmer.log.info(
                        f"Proof of space not good enough for pool {pool_url}: {pool_state_dict['current_difficulty']}"
                    )
                    increment_pool_stats(
                        self.farmer.pool_state,
                        p2_singleton_puzzle_hash,
                        "insufficient_partials",
                        time.time(),
                    )
                    self.farmer.state_changed(
                        "failed_partial",
                        {"p2_singleton_puzzle_hash": p2_singleton_puzzle_hash.hex()},
                    )
                    return

                authentication_token_timeout = pool_state_dict["authentication_token_timeout"]
                if authentication_token_timeout is None:
                    self.farmer.log.warning(
                        f"No pool specific authentication_token_timeout has been set for {p2_singleton_puzzle_hash}"
                        f", check communication with the pool."
                    )
                    increment_pool_stats(
                        self.farmer.pool_state,
                        p2_singleton_puzzle_hash,
                        "missing_partials",
                        time.time(),
                    )
                    self.farmer.state_changed(
                        "failed_partial",
                        {"p2_singleton_puzzle_hash": p2_singleton_puzzle_hash.hex()},
                    )
                    return

                # Submit partial to pool
                is_eos = new_proof_of_space.signage_point_index == 0

                payload = PostPartialPayload(
                    pool_state_dict["pool_config"].launcher_id,
                    get_current_authentication_token(authentication_token_timeout),
                    new_proof_of_space.proof,
                    new_proof_of_space.sp_hash,
                    is_eos,
                    peer.peer_node_id,
                )

                # The plot key is 2/2 so we need the harvester's half of the signature
                m_to_sign = payload.get_hash()
                request = harvester_protocol.RequestSignatures(
                    new_proof_of_space.plot_identifier,
                    new_proof_of_space.challenge_hash,
                    new_proof_of_space.sp_hash,
                    [m_to_sign],
                )
                response: Any = await peer.call_api(HarvesterAPI.request_signatures, request)
                if not isinstance(response, harvester_protocol.RespondSignatures):
                    self.farmer.log.error(f"Invalid response from harvester: {response}")
                    increment_pool_stats(
                        self.farmer.pool_state,
                        p2_singleton_puzzle_hash,
                        "invalid_partials",
                        time.time(),
                    )
                    self.farmer.state_changed(
                        "failed_partial",
                        {"p2_singleton_puzzle_hash": p2_singleton_puzzle_hash.hex()},
                    )
                    return

                assert len(response.message_signatures) == 1

                plot_signature: Optional[G2Element] = None
                for sk in self.farmer.get_private_keys():
                    pk = sk.get_g1()
                    if pk == response.farmer_pk:
                        agg_pk = generate_plot_public_key(response.local_pk, pk, True)
                        assert agg_pk == new_proof_of_space.proof.plot_public_key
                        sig_farmer = AugSchemeMPL.sign(sk, m_to_sign, agg_pk)
                        taproot_sk: PrivateKey = generate_taproot_sk(response.local_pk, pk)
                        taproot_sig: G2Element = AugSchemeMPL.sign(taproot_sk, m_to_sign, agg_pk)

                        plot_signature = AugSchemeMPL.aggregate(
                            [sig_farmer, response.message_signatures[0][1], taproot_sig]
                        )
                        assert AugSchemeMPL.verify(agg_pk, m_to_sign, plot_signature)

                authentication_sk: Optional[PrivateKey] = self.farmer.get_authentication_sk(
                    pool_state_dict["pool_config"]
                )
                if authentication_sk is None:
                    self.farmer.log.error(f"No authentication sk for {p2_singleton_puzzle_hash}")
                    increment_pool_stats(
                        self.farmer.pool_state,
                        p2_singleton_puzzle_hash,
                        "missing_partials",
                        time.time(),
                    )
                    self.farmer.state_changed(
                        "failed_partial",
                        {"p2_singleton_puzzle_hash": p2_singleton_puzzle_hash.hex()},
                    )
                    return

                authentication_signature = AugSchemeMPL.sign(authentication_sk, m_to_sign)

                assert plot_signature is not None

                agg_sig: G2Element = AugSchemeMPL.aggregate([plot_signature, authentication_signature])

                post_partial_request: PostPartialRequest = PostPartialRequest(payload, agg_sig)
                self.farmer.log.info(
                    f"Submitting partial for {post_partial_request.payload.launcher_id.hex()} to {pool_url}"
                )
                increment_pool_stats(
                    self.farmer.pool_state,
                    p2_singleton_puzzle_hash,
                    "points_found",
                    time.time(),
                    count=pool_state_dict["current_difficulty"],
                    value=pool_state_dict["current_difficulty"],
                )
                self.farmer.log.debug(f"POST /partial request {post_partial_request}")
                try:
                    async with aiohttp.ClientSession() as session:
                        async with session.post(
                            f"{pool_url}/partial",
                            json=post_partial_request.to_json_dict(),
                            ssl=ssl_context_for_root(get_mozilla_ca_crt(), log=self.farmer.log),
                            headers={"User-Agent": f"Chia Blockchain v.{__version__}"},
                        ) as resp:
                            if not resp.ok:
                                self.farmer.log.error(f"Error sending partial to {pool_url}, {resp.status}")
                                increment_pool_stats(
                                    self.farmer.pool_state,
                                    p2_singleton_puzzle_hash,
                                    "invalid_partials",
                                    time.time(),
                                )
                                return

                            pool_response: Dict[str, Any] = json.loads(await resp.text())
                            self.farmer.log.info(f"Pool response: {pool_response}")
                            if "error_code" in pool_response:
                                self.farmer.log.error(
                                    f"Error in pooling: "
                                    f"{pool_response['error_code'], pool_response['error_message']}"
                                )

                                increment_pool_stats(
                                    self.farmer.pool_state,
                                    p2_singleton_puzzle_hash,
                                    "pool_errors",
                                    time.time(),
                                    value=pool_response,
                                )

                                if pool_response["error_code"] == PoolErrorCode.TOO_LATE.value:
                                    increment_pool_stats(
                                        self.farmer.pool_state,
                                        p2_singleton_puzzle_hash,
                                        "stale_partials",
                                        time.time(),
                                    )
                                elif pool_response["error_code"] == PoolErrorCode.PROOF_NOT_GOOD_ENOUGH.value:
                                    self.farmer.log.error(
                                        "Partial not good enough, forcing pool farmer update to "
                                        "get our current difficulty."
                                    )
                                    increment_pool_stats(
                                        self.farmer.pool_state,
                                        p2_singleton_puzzle_hash,
                                        "insufficient_partials",
                                        time.time(),
                                    )
                                    pool_state_dict["next_farmer_update"] = 0
                                    await self.farmer.update_pool_state()
                                else:
                                    increment_pool_stats(
                                        self.farmer.pool_state,
                                        p2_singleton_puzzle_hash,
                                        "invalid_partials",
                                        time.time(),
                                    )
                                return

                            increment_pool_stats(
                                self.farmer.pool_state,
                                p2_singleton_puzzle_hash,
                                "valid_partials",
                                time.time(),
                            )
                            new_difficulty = pool_response["new_difficulty"]
                            increment_pool_stats(
                                self.farmer.pool_state,
                                p2_singleton_puzzle_hash,
                                "points_acknowledged",
                                time.time(),
                                new_difficulty,
                                new_difficulty,
                            )
                            pool_state_dict["current_difficulty"] = new_difficulty
                except Exception as e:
                    self.farmer.log.error(f"Error connecting to pool: {e}")

                    error_resp = {"error_code": uint16(PoolErrorCode.REQUEST_FAILED.value), "error_message": str(e)}
                    increment_pool_stats(
                        self.farmer.pool_state,
                        p2_singleton_puzzle_hash,
                        "pool_errors",
                        time.time(),
                        value=error_resp,
                    )
                    increment_pool_stats(
                        self.farmer.pool_state,
                        p2_singleton_puzzle_hash,
                        "invalid_partials",
                        time.time(),
                    )
                    self.farmer.state_changed(
                        "failed_partial",
                        {"p2_singleton_puzzle_hash": p2_singleton_puzzle_hash.hex()},
                    )
                    return

                self.farmer.state_changed(
                    "submitted_partial",
                    {
                        "launcher_id": post_partial_request.payload.launcher_id.hex(),
                        "pool_url": pool_url,
                        "current_difficulty": pool_state_dict["current_difficulty"],
                        "points_acknowledged_since_start": pool_state_dict["points_acknowledged_since_start"],
                        "points_acknowledged_24h": pool_state_dict["points_acknowledged_24h"],
                    },
                )

                return

            pool_public_key = new_proof_of_space.proof.pool_public_key
            if pool_public_key is not None and self.farmer.is_pooling_enabled():
                await self.process_new_proof_of_space_for_og_pool(
                    new_proof_of_space,
                    peer,
                    pool_public_key,
                    computed_quality_string
                )

            return

    @api_request()
    async def respond_signatures(self, response: harvester_protocol.RespondSignatures) -> None:
        request = self._process_respond_signatures(response)
        if request is None:
            return None

        message: Message | None = None
        if isinstance(request, DeclareProofOfSpace):
            self.farmer.state_changed("proof", {"proof": request, "passed_filter": True})
            message = make_msg(ProtocolMessageTypes.declare_proof_of_space, request)
        if isinstance(request, SignedValues):
            message = make_msg(ProtocolMessageTypes.signed_values, request)
        await self.farmer.server.send_to_all([message], NodeType.FULL_NODE)

    """
    FARMER PROTOCOL (FARMER <-> FULL NODE)
    """

    @api_request()
    async def new_signage_point(self, new_signage_point: farmer_protocol.NewSignagePoint) -> None:
        if new_signage_point.challenge_chain_sp not in self.farmer.sps:
            self.farmer.sps[new_signage_point.challenge_chain_sp] = []
        if new_signage_point in self.farmer.sps[new_signage_point.challenge_chain_sp]:
            self.farmer.log.debug(f"Duplicate signage point {new_signage_point.signage_point_index}")
            return

        # Mark this SP as known, so we do not process it multiple times
        self.farmer.sps[new_signage_point.challenge_chain_sp].append(new_signage_point)

        try:
            pool_difficulties: List[PoolDifficulty] = []
            for p2_singleton_puzzle_hash, pool_dict in self.farmer.pool_state.items():
                if pool_dict["pool_config"].pool_url == "":
                    # Self pooling
                    continue

                if pool_dict["current_difficulty"] is None:
                    self.farmer.log.warning(
                        f"No pool specific difficulty has been set for {p2_singleton_puzzle_hash}, "
                        f"check communication with the pool, skipping this signage point, pool: "
                        f"{pool_dict['pool_config'].pool_url} "
                    )
                    continue
                pool_difficulties.append(
                    PoolDifficulty(
                        pool_dict["current_difficulty"],
                        self.farmer.constants.POOL_SUB_SLOT_ITERS,
                        p2_singleton_puzzle_hash,
                    )
                )
            difficulty = new_signage_point.difficulty
            sub_slot_iters = new_signage_point.sub_slot_iters
            if self.farmer.is_pooling_enabled():
                sub_slot_iters = self.farmer.constants.POOL_SUB_SLOT_ITERS
                difficulty = self.farmer.og_pool_state.difficulty

            message = harvester_protocol.NewSignagePointHarvester(
                new_signage_point.challenge_hash,
                difficulty,
                sub_slot_iters,
                new_signage_point.signage_point_index,
                new_signage_point.challenge_chain_sp,
                pool_difficulties,
                uint8(calculate_prefix_bits(self.farmer.constants, new_signage_point.peak_height)),
            )

            msg = make_msg(ProtocolMessageTypes.new_signage_point_harvester, message)
            await self.farmer.server.send_to_all([msg], NodeType.HARVESTER)
        except Exception as exception:
            # Remove here, as we want to reprocess the SP should it be sent again
            self.farmer.sps[new_signage_point.challenge_chain_sp].remove(new_signage_point)

            raise exception
        finally:
            # Age out old 24h information for every signage point regardless
            # of any failures.  Note that this still lets old data remain if
            # the client isn't receiving signage points.
            cutoff_24h = time.time() - (24 * 60 * 60)
            for p2_singleton_puzzle_hash, pool_dict in self.farmer.pool_state.items():
                for key in ["points_found_24h", "points_acknowledged_24h"]:
                    if key not in pool_dict:
                        continue

                    pool_dict[key] = strip_old_entries(pairs=pool_dict[key], before=cutoff_24h)

        now = uint64(int(time.time()))
        self.farmer.cache_add_time[new_signage_point.challenge_chain_sp] = now
        missing_signage_points = self.farmer.check_missing_signage_points(now, new_signage_point)
        self.farmer.state_changed(
            "new_signage_point",
            {"sp_hash": new_signage_point.challenge_chain_sp, "missing_signage_points": missing_signage_points},
        )

    @api_request()
    async def request_signed_values(self, full_node_request: farmer_protocol.RequestSignedValues) -> Optional[Message]:
        if full_node_request.quality_string not in self.farmer.quality_str_to_identifiers:
            self.farmer.log.error(f"Do not have quality string {full_node_request.quality_string}")
            return None

        (plot_identifier, challenge_hash, sp_hash, node_id) = self.farmer.quality_str_to_identifiers[
            full_node_request.quality_string
        ]
        request = harvester_protocol.RequestSignatures(
            plot_identifier,
            challenge_hash,
            sp_hash,
            [full_node_request.foliage_block_data_hash, full_node_request.foliage_transaction_block_hash],
        )

        response = await self.farmer.server.call_api_of_specific(HarvesterAPI.request_signatures, request, node_id)
        if response is None or not isinstance(response, harvester_protocol.RespondSignatures):
            self.farmer.log.error(f"Invalid response from harvester {node_id} for request_signatures: {response}")
            return None

        # Use the same processing as for unsolicited respond signature requests
        signed_values = self._process_respond_signatures(response)
        if signed_values is None:
            return None
        assert isinstance(signed_values, SignedValues)

        return make_msg(ProtocolMessageTypes.signed_values, signed_values)

    @api_request(peer_required=True)
    async def farming_info(self, request: farmer_protocol.FarmingInfo, peer: WSChiaConnection) -> None:
        self.farmer.state_changed(
            "new_farming_info",
            {
                "farming_info": {
                    "challenge_hash": request.challenge_hash,
                    "signage_point": request.sp_hash,
                    "passed_filter": request.passed,
                    "proofs": request.proofs,
                    "total_plots": request.total_plots,
                    "timestamp": request.timestamp,
                    "node_id": peer.peer_node_id,
                    "lookup_time": request.lookup_time,
                }
            },
        )

    @api_request(peer_required=True)
    async def respond_plots(self, _: harvester_protocol.RespondPlots, peer: WSChiaConnection) -> None:
        self.farmer.log.warning(f"Respond plots came too late from: {peer.get_peer_logging()}")

    @api_request(peer_required=True)
    async def plot_sync_start(self, message: PlotSyncStart, peer: WSChiaConnection) -> None:
        await self.farmer.plot_sync_receivers[peer.peer_node_id].sync_started(message)

    @api_request(peer_required=True)
    async def plot_sync_loaded(self, message: PlotSyncPlotList, peer: WSChiaConnection) -> None:
        await self.farmer.plot_sync_receivers[peer.peer_node_id].process_loaded(message)

    @api_request(peer_required=True)
    async def plot_sync_removed(self, message: PlotSyncPathList, peer: WSChiaConnection) -> None:
        await self.farmer.plot_sync_receivers[peer.peer_node_id].process_removed(message)

    @api_request(peer_required=True)
    async def plot_sync_invalid(self, message: PlotSyncPathList, peer: WSChiaConnection) -> None:
        await self.farmer.plot_sync_receivers[peer.peer_node_id].process_invalid(message)

    @api_request(peer_required=True)
    async def plot_sync_keys_missing(self, message: PlotSyncPathList, peer: WSChiaConnection) -> None:
        await self.farmer.plot_sync_receivers[peer.peer_node_id].process_keys_missing(message)

    @api_request(peer_required=True)
    async def plot_sync_duplicates(self, message: PlotSyncPathList, peer: WSChiaConnection) -> None:
        await self.farmer.plot_sync_receivers[peer.peer_node_id].process_duplicates(message)

    @api_request(peer_required=True)
    async def plot_sync_done(self, message: PlotSyncDone, peer: WSChiaConnection) -> None:
        await self.farmer.plot_sync_receivers[peer.peer_node_id].sync_done(message)

    def _process_respond_signatures(
        self, response: harvester_protocol.RespondSignatures
    ) -> Optional[Union[DeclareProofOfSpace, SignedValues]]:
        """
        Processing the responded signatures happens when receiving an unsolicited request for an SP or when receiving
        the signature response for a block from a harvester.
        """
        if response.sp_hash not in self.farmer.sps:
            self.farmer.log.warning(f"Do not have challenge hash {response.challenge_hash}")
            return None
        is_sp_signatures: bool = False
        sps = self.farmer.sps[response.sp_hash]
        peak_height = sps[0].peak_height
        signage_point_index = sps[0].signage_point_index
        found_sp_hash_debug = False
        for sp_candidate in sps:
            if response.sp_hash == response.message_signatures[0][0]:
                found_sp_hash_debug = True
                if sp_candidate.reward_chain_sp == response.message_signatures[1][0]:
                    is_sp_signatures = True
        if found_sp_hash_debug:
            assert is_sp_signatures

        pospace = None
        for plot_identifier, candidate_pospace in self.farmer.proofs_of_space[response.sp_hash]:
            if plot_identifier == response.plot_identifier:
                pospace = candidate_pospace
        assert pospace is not None
        include_taproot: bool = pospace.pool_contract_puzzle_hash is not None

        computed_quality_string = verify_and_get_quality_string(
            pospace, self.farmer.constants, response.challenge_hash, response.sp_hash, height=peak_height
        )
        if computed_quality_string is None:
            self.farmer.log.warning(f"Have invalid PoSpace {pospace}")
            return None

        if is_sp_signatures:
            (
                challenge_chain_sp,
                challenge_chain_sp_harv_sig,
            ) = response.message_signatures[0]
            reward_chain_sp, reward_chain_sp_harv_sig = response.message_signatures[1]
            for sk in self.farmer.get_private_keys():
                pk = sk.get_g1()
                if pk == response.farmer_pk:
                    agg_pk = generate_plot_public_key(response.local_pk, pk, include_taproot)
                    assert agg_pk == pospace.plot_public_key
                    if include_taproot:
                        taproot_sk: PrivateKey = generate_taproot_sk(response.local_pk, pk)
                        taproot_share_cc_sp: G2Element = AugSchemeMPL.sign(taproot_sk, challenge_chain_sp, agg_pk)
                        taproot_share_rc_sp: G2Element = AugSchemeMPL.sign(taproot_sk, reward_chain_sp, agg_pk)
                    else:
                        taproot_share_cc_sp = G2Element()
                        taproot_share_rc_sp = G2Element()
                    farmer_share_cc_sp = AugSchemeMPL.sign(sk, challenge_chain_sp, agg_pk)
                    agg_sig_cc_sp = AugSchemeMPL.aggregate(
                        [challenge_chain_sp_harv_sig, farmer_share_cc_sp, taproot_share_cc_sp]
                    )
                    assert AugSchemeMPL.verify(agg_pk, challenge_chain_sp, agg_sig_cc_sp)

                    # This means it passes the sp filter
                    farmer_share_rc_sp = AugSchemeMPL.sign(sk, reward_chain_sp, agg_pk)
                    agg_sig_rc_sp = AugSchemeMPL.aggregate(
                        [reward_chain_sp_harv_sig, farmer_share_rc_sp, taproot_share_rc_sp]
                    )
                    assert AugSchemeMPL.verify(agg_pk, reward_chain_sp, agg_sig_rc_sp)

                    if pospace.pool_public_key is not None:
                        assert pospace.pool_contract_puzzle_hash is None
                        pool_pk = bytes(pospace.pool_public_key)
                        if pool_pk not in self.farmer.pool_sks_map:
                            self.farmer.log.error(
                                f"Don't have the private key for the pool key used by harvester: {pool_pk.hex()}"
                            )
                            return None

                        pool_target: Optional[PoolTarget] = PoolTarget(self.farmer.pool_target, uint32(0))
                        assert pool_target is not None
                        pool_target_signature: Optional[G2Element] = AugSchemeMPL.sign(
                            self.farmer.pool_sks_map[pool_pk], bytes(pool_target)
                        )
                    else:
                        assert pospace.pool_contract_puzzle_hash is not None
                        pool_target = None
                        pool_target_signature = None

                    return farmer_protocol.DeclareProofOfSpace(
                        response.challenge_hash,
                        challenge_chain_sp,
                        signage_point_index,
                        reward_chain_sp,
                        pospace,
                        agg_sig_cc_sp,
                        agg_sig_rc_sp,
                        self.farmer.farmer_target,
                        pool_target,
                        pool_target_signature,
                    )
        else:
            # This is a response with block signatures
            for sk in self.farmer.get_private_keys():
                (
                    foliage_block_data_hash,
                    foliage_sig_harvester,
                ) = response.message_signatures[0]
                (
                    foliage_transaction_block_hash,
                    foliage_transaction_block_sig_harvester,
                ) = response.message_signatures[1]
                pk = sk.get_g1()
                if pk == response.farmer_pk:
                    agg_pk = generate_plot_public_key(response.local_pk, pk, include_taproot)
                    assert agg_pk == pospace.plot_public_key
                    if include_taproot:
                        taproot_sk = generate_taproot_sk(response.local_pk, pk)
                        foliage_sig_taproot: G2Element = AugSchemeMPL.sign(taproot_sk, foliage_block_data_hash, agg_pk)
                        foliage_transaction_block_sig_taproot: G2Element = AugSchemeMPL.sign(
                            taproot_sk, foliage_transaction_block_hash, agg_pk
                        )
                    else:
                        foliage_sig_taproot = G2Element()
                        foliage_transaction_block_sig_taproot = G2Element()

                    foliage_sig_farmer = AugSchemeMPL.sign(sk, foliage_block_data_hash, agg_pk)
                    foliage_transaction_block_sig_farmer = AugSchemeMPL.sign(sk, foliage_transaction_block_hash, agg_pk)

                    foliage_agg_sig = AugSchemeMPL.aggregate(
                        [foliage_sig_harvester, foliage_sig_farmer, foliage_sig_taproot]
                    )
                    foliage_block_agg_sig = AugSchemeMPL.aggregate(
                        [
                            foliage_transaction_block_sig_harvester,
                            foliage_transaction_block_sig_farmer,
                            foliage_transaction_block_sig_taproot,
                        ]
                    )
                    assert AugSchemeMPL.verify(agg_pk, foliage_block_data_hash, foliage_agg_sig)
                    assert AugSchemeMPL.verify(agg_pk, foliage_transaction_block_hash, foliage_block_agg_sig)

                    return farmer_protocol.SignedValues(
                        computed_quality_string,
                        foliage_agg_sig,
                        foliage_block_agg_sig,
                    )

        return None

    async def process_new_proof_of_space_for_og_pool(
            self,
            new_proof_of_space: harvester_protocol.NewProofOfSpace,
            peer: WSChiaConnection,
            pool_public_key: G1Element,
            computed_quality_string: bytes32
    ):
        og_pool_state = self.farmer.og_pool_state

        # Otherwise, send the proof of space to the pool
        # When we win a block, we also send the partial to the pool
        required_iters = calculate_iterations_quality(
            self.farmer.constants.DIFFICULTY_CONSTANT_FACTOR,
            computed_quality_string,
            new_proof_of_space.proof.size,
            og_pool_state.difficulty,
            new_proof_of_space.sp_hash,
        )
        if required_iters >= self.farmer.iters_limit:
            self.farmer.log.debug(
                f"Proof of space not good enough for OG pool difficulty of {og_pool_state.difficulty}"
            )
            return

        # Submit partial to pool
        is_eos = new_proof_of_space.signage_point_index == 0
        payload = PartialPayload(
            new_proof_of_space.proof,
            new_proof_of_space.sp_hash,
            is_eos,
            self.farmer.pool_payout_address,
            peer.peer_node_id,
        )

        # The plot key is 2/2 so we need the harvester's half of the signature
        m_to_sign = payload.get_hash()
        request = harvester_protocol.RequestSignatures(
            new_proof_of_space.plot_identifier,
            new_proof_of_space.challenge_hash,
            new_proof_of_space.sp_hash,
            [m_to_sign],
        )
        response: Any = await peer.call_api(HarvesterAPI.request_signatures, request)
        if not isinstance(response, harvester_protocol.RespondSignatures):
            self.farmer.log.error(f"Invalid response from harvester: {response}")
            return

        assert len(response.message_signatures) == 1

        plot_signature: Optional[G2Element] = None
        for sk in self.farmer.get_private_keys():
            pk = sk.get_g1()
            if pk == response.farmer_pk:
                agg_pk = generate_plot_public_key(response.local_pk, pk)
                assert agg_pk == new_proof_of_space.proof.plot_public_key
                sig_farmer = AugSchemeMPL.sign(sk, m_to_sign, agg_pk)
                plot_signature = AugSchemeMPL.aggregate([sig_farmer, response.message_signatures[0][1]])
                assert AugSchemeMPL.verify(agg_pk, m_to_sign, plot_signature)
        pool_sk = self.farmer.pool_sks_map[bytes(pool_public_key)]
        authentication_signature = AugSchemeMPL.sign(pool_sk, m_to_sign)

        assert plot_signature is not None
        agg_sig: G2Element = AugSchemeMPL.aggregate([plot_signature, authentication_signature])

        submit_partial = SubmitPartial(payload, agg_sig, og_pool_state.difficulty)
        self.farmer.log.debug("Submitting partial to OG pool ..")
        og_pool_state.last_partial_submit_timestamp = time.time()
        submit_partial_response: Dict
        try:
            submit_partial_response = await self.farmer.pool_api_client.submit_partial(submit_partial)
        except asyncio.TimeoutError:
            self.farmer.log.error(f"Timed out while submitting partial to OG pool")
            return
        except Exception as e:
            self.farmer.log.error(f"Error submitting partial to OG pool: {e}")
            return
        self.farmer.log.debug(f"OG pool response: {submit_partial_response}")
        if "error_code" in submit_partial_response:
            if submit_partial_response["error_code"] == 5:
                self.farmer.log.info(
                    "Local OG pool difficulty too low, adjusting to OG pool difficulty "
                    f"({submit_partial_response['current_difficulty']})"
                )
                og_pool_state.difficulty = uint64(submit_partial_response["current_difficulty"])
            else:
                self.farmer.log.error(
                    f"Error in OG pooling: {submit_partial_response['error_code'], submit_partial_response['error_message']}"
                )
        else:
            self.farmer.log.info("The partial submitted to the OG pool was accepted")
            og_pool_state.difficulty = uint64(submit_partial_response["current_difficulty"])<|MERGE_RESOLUTION|>--- conflicted
+++ resolved
@@ -7,11 +7,7 @@
 from typing import Any, Dict, List, Optional, Union
 
 import aiohttp
-<<<<<<< HEAD
-from blspy import AugSchemeMPL, G2Element, G1Element, PrivateKey
-=======
-from chia_rs import AugSchemeMPL, G2Element, PrivateKey
->>>>>>> 16625718
+from chia_rs import AugSchemeMPL, G2Element, G1Element, PrivateKey
 
 from chia import __version__
 from chia.consensus.pot_iterations import calculate_iterations_quality, calculate_sp_interval_iters
