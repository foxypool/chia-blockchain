import asyncio
import time
from typing import Any, Dict
from pathlib import Path

import pytest
from blspy import PrivateKey

from src.blockchain import Blockchain, ReceiveBlockResult
from src.consensus.constants import constants
from src.store import FullNodeStore
from src.types.body import Body
from src.types.full_block import FullBlock
from src.types.hashable.Coin import Coin
from src.types.header import Header, HeaderData
from src.types.proof_of_space import ProofOfSpace
from src.coin_store import CoinStore
from src.util.ints import uint8, uint32, uint64
from src.util.errors import BlockNotInBlockchain
from tests.block_tools import BlockTools

bt = BlockTools()

test_constants: Dict[str, Any] = {
    "DIFFICULTY_STARTING": 5,
    "DISCRIMINANT_SIZE_BITS": 16,
    "BLOCK_TIME_TARGET": 10,
    "MIN_BLOCK_TIME": 2,
    "DIFFICULTY_FACTOR": 3,
    "DIFFICULTY_EPOCH": 12,  # The number of blocks per epoch
    "DIFFICULTY_WARP_FACTOR": 4,  # DELAY divides EPOCH in order to warp efficiently.
    "DIFFICULTY_DELAY": 3,  # EPOCH / WARP_FACTOR
}
test_constants["GENESIS_BLOCK"] = bytes(
    bt.create_genesis_block(test_constants, bytes([0] * 32), b"0")
)


@pytest.fixture(scope="module")
def event_loop():
    loop = asyncio.get_event_loop()
    yield loop


class TestGenesisBlock:
    @pytest.mark.asyncio
    async def test_basic_blockchain(self):
<<<<<<< HEAD
        unspent_store = await UnspentStore.create(Path("blockchain_test.db"))
        store = await FullNodeStore.create(Path("blockchain_test.db"))
=======
        unspent_store = await CoinStore.create(Path("blockchain_test"))
        store = await FullNodeStore.create(Path("blockchain_test"))
>>>>>>> 2d81bf25
        await store._clear_database()
        bc1 = await Blockchain.create(unspent_store, store)
        assert len(bc1.get_current_tips()) == 1
        genesis_block = bc1.get_current_tips()[0]
        assert genesis_block.height == 0
        assert (
            bc1.get_header_hashes_by_height([uint32(0)], genesis_block.header_hash)
        )[0] == genesis_block.header_hash
        assert (
            bc1.get_next_difficulty(genesis_block.header_hash)
        ) == genesis_block.weight
        assert bc1.get_next_ips(bc1.genesis) > 0

        await unspent_store.close()
        await store.close()


class TestBlockValidation:
    @pytest.fixture(scope="module")
    async def initial_blockchain(self):
        """
        Provides a list of 10 valid blocks, as well as a blockchain with 9 blocks added to it.
        """
        blocks = bt.get_consecutive_blocks(test_constants, 10, [], 10)
        store = await FullNodeStore.create(Path("blockchain_test.db"))
        await store._clear_database()
<<<<<<< HEAD
        unspent_store = await UnspentStore.create(Path("blockchain_test.db"))
=======
        unspent_store = await CoinStore.create(Path("blockchain_test"))
>>>>>>> 2d81bf25
        b: Blockchain = await Blockchain.create(unspent_store, store, test_constants)
        for i in range(1, 9):
            result, removed = await b.receive_block(blocks[i])
            assert result == ReceiveBlockResult.ADDED_TO_HEAD
        yield (blocks, b)

        await unspent_store.close()
        await store.close()

    @pytest.mark.asyncio
    async def test_get_header_hashes(self, initial_blockchain):
        blocks, b = initial_blockchain
        header_hashes_1 = b.get_header_hashes_by_height(
            [0, 8, 3], blocks[8].header_hash
        )
        assert header_hashes_1 == [
            blocks[0].header_hash,
            blocks[8].header_hash,
            blocks[3].header_hash,
        ]

        try:
            b.get_header_hashes_by_height([0, 8, 3], blocks[6].header_hash)
            thrown = False
        except ValueError:
            thrown = True
        assert thrown

        try:
            b.get_header_hashes_by_height([0, 8, 3], blocks[9].header_hash)
            thrown_2 = False
        except BlockNotInBlockchain:
            thrown_2 = True
        assert thrown_2

    @pytest.mark.asyncio
    async def test_prev_pointer(self, initial_blockchain):
        blocks, b = initial_blockchain
        block_bad = FullBlock(
            blocks[9].proof_of_space,
            blocks[9].proof_of_time,
            Header(
                HeaderData(
                    blocks[9].header.data.height,
                    bytes([1] * 32),
                    blocks[9].header.data.timestamp,
                    blocks[9].header.data.filter_hash,
                    blocks[9].header.data.proof_of_space_hash,
                    blocks[9].header.data.body_hash,
                    blocks[9].header.data.weight,
                    blocks[9].header.data.total_iters,
                    blocks[9].header.data.additions_root,
                    blocks[9].header.data.removals_root,
                ),
                blocks[9].header.harvester_signature,
            ),
            blocks[9].body,
        )
        result, removed = await b.receive_block(block_bad)
        assert (result) == ReceiveBlockResult.DISCONNECTED_BLOCK

    @pytest.mark.asyncio
    async def test_timestamp(self, initial_blockchain):
        blocks, b = initial_blockchain
        # Time too far in the past
        block_bad = FullBlock(
            blocks[9].proof_of_space,
            blocks[9].proof_of_time,
            Header(
                HeaderData(
                    blocks[9].header.data.height,
                    blocks[9].header.data.prev_header_hash,
                    blocks[9].header.data.timestamp - 1000,
                    blocks[9].header.data.filter_hash,
                    blocks[9].header.data.proof_of_space_hash,
                    blocks[9].header.data.body_hash,
                    blocks[9].header.data.weight,
                    blocks[9].header.data.total_iters,
                    blocks[9].header.data.additions_root,
                    blocks[9].header.data.removals_root,
                ),
                blocks[9].header.harvester_signature,
            ),
            blocks[9].body,
        )
        result, removed = await b.receive_block(block_bad)
        assert (result) == ReceiveBlockResult.INVALID_BLOCK

        # Time too far in the future
        block_bad = FullBlock(
            blocks[9].proof_of_space,
            blocks[9].proof_of_time,
            Header(
                HeaderData(
                    blocks[9].header.data.height,
                    blocks[9].header.data.prev_header_hash,
                    uint64(int(time.time() + 3600 * 3)),
                    blocks[9].header.data.filter_hash,
                    blocks[9].header.data.proof_of_space_hash,
                    blocks[9].header.data.body_hash,
                    blocks[9].header.data.weight,
                    blocks[9].header.data.total_iters,
                    blocks[9].header.data.additions_root,
                    blocks[9].header.data.removals_root,
                ),
                blocks[9].header.harvester_signature,
            ),
            blocks[9].body,
        )
        result, removed = await b.receive_block(block_bad)
        assert (result) == ReceiveBlockResult.INVALID_BLOCK

    @pytest.mark.asyncio
    async def test_body_hash(self, initial_blockchain):
        blocks, b = initial_blockchain
        block_bad = FullBlock(
            blocks[9].proof_of_space,
            blocks[9].proof_of_time,
            Header(
                HeaderData(
                    blocks[9].header.data.height,
                    blocks[9].header.data.prev_header_hash,
                    blocks[9].header.data.timestamp,
                    blocks[9].header.data.filter_hash,
                    blocks[9].header.data.proof_of_space_hash,
                    bytes([1] * 32),
                    blocks[9].header.data.weight,
                    blocks[9].header.data.total_iters,
                    blocks[9].header.data.additions_root,
                    blocks[9].header.data.removals_root,
                ),
                blocks[9].header.harvester_signature,
            ),
            blocks[9].body,
        )
        result, removed = await b.receive_block(block_bad)
        assert result == ReceiveBlockResult.INVALID_BLOCK

    @pytest.mark.asyncio
    async def test_harvester_signature(self, initial_blockchain):
        blocks, b = initial_blockchain
        # Time too far in the past
        block_bad = FullBlock(
            blocks[9].proof_of_space,
            blocks[9].proof_of_time,
            Header(
                blocks[9].header.data,
                PrivateKey.from_seed(b"0").sign_prepend(b"random junk"),
            ),
            blocks[9].body,
        )
        result, removed = await b.receive_block(block_bad)
        assert result == ReceiveBlockResult.INVALID_BLOCK

    @pytest.mark.asyncio
    async def test_invalid_pos(self, initial_blockchain):
        blocks, b = initial_blockchain

        bad_pos = bytearray([i for i in blocks[9].proof_of_space.proof])
        bad_pos[0] = uint8((bad_pos[0] + 1) % 256)
        # Proof of space invalid
        block_bad = FullBlock(
            ProofOfSpace(
                blocks[9].proof_of_space.challenge_hash,
                blocks[9].proof_of_space.pool_pubkey,
                blocks[9].proof_of_space.plot_pubkey,
                blocks[9].proof_of_space.size,
                bytes(bad_pos),
            ),
            blocks[9].proof_of_time,
            blocks[9].header,
            blocks[9].body,
        )
        result, removed = await b.receive_block(block_bad)
        assert result == ReceiveBlockResult.INVALID_BLOCK

    @pytest.mark.asyncio
    async def test_invalid_coinbase_height(self, initial_blockchain):
        blocks, b = initial_blockchain

        # Coinbase height invalid
        block_bad = FullBlock(
            blocks[9].proof_of_space,
            blocks[9].proof_of_time,
            blocks[9].header,
            Body(
                Coin(
                    blocks[7].body.coinbase.parent_coin_info,
                    blocks[9].body.coinbase.puzzle_hash,
                    uint64(9999999999),
                ),
                blocks[9].body.coinbase_signature,
                blocks[9].body.fees_coin,
                None,
                blocks[9].body.aggregated_signature,
                blocks[9].body.cost,
                blocks[9].body.extension_data,
            ),
        )
        result, removed = await b.receive_block(block_bad)
        assert result == ReceiveBlockResult.INVALID_BLOCK

    @pytest.mark.asyncio
    async def test_difficulty_change(self):
        num_blocks = 30
        # Make it 5x faster than target time
        blocks = bt.get_consecutive_blocks(test_constants, num_blocks, [], 2)

<<<<<<< HEAD
        unspent_store = await UnspentStore.create(Path("blockchain_test.db"))
        store = await FullNodeStore.create(Path("blockchain_test.db"))
=======
        unspent_store = await CoinStore.create(Path("blockchain_test"))
        store = await FullNodeStore.create(Path("blockchain_test"))
>>>>>>> 2d81bf25
        await store._clear_database()
        b: Blockchain = await Blockchain.create(unspent_store, store, test_constants)
        for i in range(1, num_blocks):
            result, removed = await b.receive_block(blocks[i])
            assert result == ReceiveBlockResult.ADDED_TO_HEAD

        diff_25 = b.get_next_difficulty(blocks[24].header_hash)
        diff_26 = b.get_next_difficulty(blocks[25].header_hash)
        diff_27 = b.get_next_difficulty(blocks[26].header_hash)

        assert diff_26 == diff_25
        assert diff_27 > diff_26
        assert (diff_27 / diff_26) <= test_constants["DIFFICULTY_FACTOR"]

        assert (b.get_next_ips(blocks[1])) == constants["VDF_IPS_STARTING"]
        assert (b.get_next_ips(blocks[24])) == (b.get_next_ips(blocks[23]))
        assert (b.get_next_ips(blocks[25])) == (b.get_next_ips(blocks[24]))
        assert (b.get_next_ips(blocks[26])) > (b.get_next_ips(blocks[25]))
        assert (b.get_next_ips(blocks[27])) == (b.get_next_ips(blocks[26]))

        await unspent_store.close()
        await store.close()


class TestReorgs:
    @pytest.mark.asyncio
    async def test_basic_reorg(self):
        blocks = bt.get_consecutive_blocks(test_constants, 100, [], 9)
<<<<<<< HEAD
        unspent_store = await UnspentStore.create(Path("blockchain_test.db"))
        store = await FullNodeStore.create(Path("blockchain_test.db"))
=======
        unspent_store = await CoinStore.create(Path("blockchain_test"))
        store = await FullNodeStore.create(Path("blockchain_test"))
>>>>>>> 2d81bf25
        await store._clear_database()
        b: Blockchain = await Blockchain.create(unspent_store, store, test_constants)

        for i in range(1, len(blocks)):
            await b.receive_block(blocks[i])
        assert b.get_current_tips()[0].height == 100

        blocks_reorg_chain = bt.get_consecutive_blocks(
            test_constants, 30, blocks[:90], 9, b"1"
        )
        for i in range(1, len(blocks_reorg_chain)):
            reorg_block = blocks_reorg_chain[i]
            result, removed = await b.receive_block(reorg_block)
            if reorg_block.height < 90:
                assert result == ReceiveBlockResult.ALREADY_HAVE_BLOCK
            elif reorg_block.height < 99:
                assert result == ReceiveBlockResult.ADDED_AS_ORPHAN
            elif reorg_block.height >= 100:
                assert result == ReceiveBlockResult.ADDED_TO_HEAD
        assert b.get_current_tips()[0].height == 119

        await unspent_store.close()
        await store.close()

    @pytest.mark.asyncio
    async def test_reorg_from_genesis(self):
        blocks = bt.get_consecutive_blocks(test_constants, 20, [], 9, b"0")
<<<<<<< HEAD
        unspent_store = await UnspentStore.create(Path("blockchain_test.db"))
        store = await FullNodeStore.create(Path("blockchain_test.db"))
=======
        unspent_store = await CoinStore.create(Path("blockchain_test"))
        store = await FullNodeStore.create(Path("blockchain_test"))
>>>>>>> 2d81bf25
        await store._clear_database()
        b: Blockchain = await Blockchain.create(unspent_store, store, test_constants)
        for i in range(1, len(blocks)):
            await b.receive_block(blocks[i])
        assert b.get_current_tips()[0].height == 20

        # Reorg from genesis
        blocks_reorg_chain = bt.get_consecutive_blocks(
            test_constants, 21, [blocks[0]], 9, b"1"
        )
        for i in range(1, len(blocks_reorg_chain)):
            reorg_block = blocks_reorg_chain[i]
            result, removed = await b.receive_block(reorg_block)
            if reorg_block.height == 0:
                assert result == ReceiveBlockResult.ALREADY_HAVE_BLOCK
            elif reorg_block.height < 19:
                assert result == ReceiveBlockResult.ADDED_AS_ORPHAN
            else:
                assert result == ReceiveBlockResult.ADDED_TO_HEAD
        assert b.get_current_tips()[0].height == 21

        # Reorg back to original branch
        blocks_reorg_chain_2 = bt.get_consecutive_blocks(
            test_constants, 3, blocks[:-1], 9, b"3"
        )
        result, _ = await b.receive_block(blocks_reorg_chain_2[20])
        assert result == ReceiveBlockResult.ADDED_AS_ORPHAN

        result, _ = await b.receive_block(blocks_reorg_chain_2[21])
        assert result == ReceiveBlockResult.ADDED_TO_HEAD

        result, _ = await b.receive_block(blocks_reorg_chain_2[22])
        assert result == ReceiveBlockResult.ADDED_TO_HEAD

        await unspent_store.close()
        await store.close()

    @pytest.mark.asyncio
    async def test_lca(self):
        blocks = bt.get_consecutive_blocks(test_constants, 5, [], 9, b"0")
<<<<<<< HEAD
        unspent_store = await UnspentStore.create(Path("blockchain_test.db"))
        store = await FullNodeStore.create(Path("blockchain_test.db"))
=======
        unspent_store = await CoinStore.create(Path("blockchain_test"))
        store = await FullNodeStore.create(Path("blockchain_test"))
>>>>>>> 2d81bf25
        await store._clear_database()
        b: Blockchain = await Blockchain.create(unspent_store, store, test_constants)
        for i in range(1, len(blocks)):
            await b.receive_block(blocks[i])

        assert b.lca_block.header_hash == blocks[3].header_hash
        block_5_2 = bt.get_consecutive_blocks(test_constants, 1, blocks[:5], 9, b"1")
        block_5_3 = bt.get_consecutive_blocks(test_constants, 1, blocks[:5], 9, b"2")

        await b.receive_block(block_5_2[5])
        assert b.lca_block.header_hash == blocks[4].header_hash
        await b.receive_block(block_5_3[5])
        assert b.lca_block.header_hash == blocks[4].header_hash

        reorg = bt.get_consecutive_blocks(test_constants, 6, [], 9, b"3")
        for i in range(1, len(reorg)):
            await b.receive_block(reorg[i])
        assert b.lca_block.header_hash == blocks[0].header_hash

        await unspent_store.close()
        await store.close()

    @pytest.mark.asyncio
    async def test_get_header_hashes(self):
        blocks = bt.get_consecutive_blocks(test_constants, 5, [], 9, b"0")
<<<<<<< HEAD
        unspent_store = await UnspentStore.create(Path("blockchain_test.db"))
        store = await FullNodeStore.create(Path("blockchain_test.db"))
=======
        unspent_store = await CoinStore.create(Path("blockchain_test"))
        store = await FullNodeStore.create(Path("blockchain_test"))
>>>>>>> 2d81bf25
        await store._clear_database()
        b: Blockchain = await Blockchain.create(unspent_store, store, test_constants)

        for i in range(1, len(blocks)):
            await b.receive_block(blocks[i])
        header_hashes = b.get_header_hashes(blocks[-1].header_hash)
        assert len(header_hashes) == 6
        print(header_hashes)
        print([block.header_hash for block in blocks])
        assert header_hashes == [block.header_hash for block in blocks]

        await unspent_store.close()
        await store.close()<|MERGE_RESOLUTION|>--- conflicted
+++ resolved
@@ -45,13 +45,8 @@
 class TestGenesisBlock:
     @pytest.mark.asyncio
     async def test_basic_blockchain(self):
-<<<<<<< HEAD
-        unspent_store = await UnspentStore.create(Path("blockchain_test.db"))
-        store = await FullNodeStore.create(Path("blockchain_test.db"))
-=======
-        unspent_store = await CoinStore.create(Path("blockchain_test"))
-        store = await FullNodeStore.create(Path("blockchain_test"))
->>>>>>> 2d81bf25
+        unspent_store = await CoinStore.create(Path("blockchain_test.db"))
+        store = await FullNodeStore.create(Path("blockchain_test.db"))
         await store._clear_database()
         bc1 = await Blockchain.create(unspent_store, store)
         assert len(bc1.get_current_tips()) == 1
@@ -78,11 +73,7 @@
         blocks = bt.get_consecutive_blocks(test_constants, 10, [], 10)
         store = await FullNodeStore.create(Path("blockchain_test.db"))
         await store._clear_database()
-<<<<<<< HEAD
-        unspent_store = await UnspentStore.create(Path("blockchain_test.db"))
-=======
-        unspent_store = await CoinStore.create(Path("blockchain_test"))
->>>>>>> 2d81bf25
+        unspent_store = await CoinStore.create(Path("blockchain_test.db"))
         b: Blockchain = await Blockchain.create(unspent_store, store, test_constants)
         for i in range(1, 9):
             result, removed = await b.receive_block(blocks[i])
@@ -291,13 +282,8 @@
         # Make it 5x faster than target time
         blocks = bt.get_consecutive_blocks(test_constants, num_blocks, [], 2)
 
-<<<<<<< HEAD
-        unspent_store = await UnspentStore.create(Path("blockchain_test.db"))
-        store = await FullNodeStore.create(Path("blockchain_test.db"))
-=======
-        unspent_store = await CoinStore.create(Path("blockchain_test"))
-        store = await FullNodeStore.create(Path("blockchain_test"))
->>>>>>> 2d81bf25
+        unspent_store = await CoinStore.create(Path("blockchain_test.db"))
+        store = await FullNodeStore.create(Path("blockchain_test.db"))
         await store._clear_database()
         b: Blockchain = await Blockchain.create(unspent_store, store, test_constants)
         for i in range(1, num_blocks):
@@ -326,13 +312,8 @@
     @pytest.mark.asyncio
     async def test_basic_reorg(self):
         blocks = bt.get_consecutive_blocks(test_constants, 100, [], 9)
-<<<<<<< HEAD
-        unspent_store = await UnspentStore.create(Path("blockchain_test.db"))
-        store = await FullNodeStore.create(Path("blockchain_test.db"))
-=======
-        unspent_store = await CoinStore.create(Path("blockchain_test"))
-        store = await FullNodeStore.create(Path("blockchain_test"))
->>>>>>> 2d81bf25
+        unspent_store = await CoinStore.create(Path("blockchain_test.db"))
+        store = await FullNodeStore.create(Path("blockchain_test.db"))
         await store._clear_database()
         b: Blockchain = await Blockchain.create(unspent_store, store, test_constants)
 
@@ -360,13 +341,8 @@
     @pytest.mark.asyncio
     async def test_reorg_from_genesis(self):
         blocks = bt.get_consecutive_blocks(test_constants, 20, [], 9, b"0")
-<<<<<<< HEAD
-        unspent_store = await UnspentStore.create(Path("blockchain_test.db"))
-        store = await FullNodeStore.create(Path("blockchain_test.db"))
-=======
-        unspent_store = await CoinStore.create(Path("blockchain_test"))
-        store = await FullNodeStore.create(Path("blockchain_test"))
->>>>>>> 2d81bf25
+        unspent_store = await CoinStore.create(Path("blockchain_test.db"))
+        store = await FullNodeStore.create(Path("blockchain_test.db"))
         await store._clear_database()
         b: Blockchain = await Blockchain.create(unspent_store, store, test_constants)
         for i in range(1, len(blocks)):
@@ -407,13 +383,8 @@
     @pytest.mark.asyncio
     async def test_lca(self):
         blocks = bt.get_consecutive_blocks(test_constants, 5, [], 9, b"0")
-<<<<<<< HEAD
-        unspent_store = await UnspentStore.create(Path("blockchain_test.db"))
-        store = await FullNodeStore.create(Path("blockchain_test.db"))
-=======
-        unspent_store = await CoinStore.create(Path("blockchain_test"))
-        store = await FullNodeStore.create(Path("blockchain_test"))
->>>>>>> 2d81bf25
+        unspent_store = await CoinStore.create(Path("blockchain_test.db"))
+        store = await FullNodeStore.create(Path("blockchain_test.db"))
         await store._clear_database()
         b: Blockchain = await Blockchain.create(unspent_store, store, test_constants)
         for i in range(1, len(blocks)):
@@ -439,13 +410,8 @@
     @pytest.mark.asyncio
     async def test_get_header_hashes(self):
         blocks = bt.get_consecutive_blocks(test_constants, 5, [], 9, b"0")
-<<<<<<< HEAD
-        unspent_store = await UnspentStore.create(Path("blockchain_test.db"))
-        store = await FullNodeStore.create(Path("blockchain_test.db"))
-=======
-        unspent_store = await CoinStore.create(Path("blockchain_test"))
-        store = await FullNodeStore.create(Path("blockchain_test"))
->>>>>>> 2d81bf25
+        unspent_store = await CoinStore.create(Path("blockchain_test.db"))
+        store = await FullNodeStore.create(Path("blockchain_test.db"))
         await store._clear_database()
         b: Blockchain = await Blockchain.create(unspent_store, store, test_constants)
 
