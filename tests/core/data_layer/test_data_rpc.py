--- conflicted
+++ resolved
@@ -95,12 +95,8 @@
     )
     await time_out_assert(15, wallet_node.wallet_state_manager.main_wallet.get_confirmed_balance, funds)
     wallet_rpc_api = WalletRpcApi(wallet_node)
-<<<<<<< HEAD
     async for data_layer in init_data_layer(wallet_rpc_port=wallet_rpc_port, bt=bt, db_path=tmp_path):
-=======
-    async for data_layer in init_data_layer(wallet_rpc_port=wallet_rpc_port, bt=bt):
         # test insert
->>>>>>> 07d32b06
         data_rpc_api = DataLayerRpcApi(data_layer)
         key = b"a"
         value = b"\x00\x01"
