--- conflicted
+++ resolved
@@ -88,7 +88,7 @@
 
     coin_spend = spend_bundle.coin_spends[0]
     assert coin_spend.coin.name() == npc_result.conds.spends[0].coin_id
-    spend_info = get_puzzle_and_solution_for_coin(program, coin_spend.coin, 0)
+    spend_info = get_puzzle_and_solution_for_coin(program, coin_spend.coin, softfork_height, bt.constants)
     assert spend_info.puzzle == coin_spend.puzzle_reveal
     assert spend_info.solution == coin_spend.solution
 
@@ -101,7 +101,6 @@
         npc_result.conds.cost == ConditionCost.CREATE_COIN.value + ConditionCost.AGG_SIG.value + clvm_cost + byte_cost
     )
 
-<<<<<<< HEAD
     # Create condition + agg_sig_condition + length + cpu_cost
     assert (
         npc_result.cost
@@ -110,26 +109,6 @@
         + len(bytes(program.program)) * bt.constants.COST_PER_BYTE
         + clvm_cost
     )
-=======
-        assert npc_result.error is None
-        assert len(bytes(program.program)) == 433
-
-        coin_spend = spend_bundle.coin_spends[0]
-        assert coin_spend.coin.name() == npc_result.conds.spends[0].coin_id
-        spend_info = get_puzzle_and_solution_for_coin(program, coin_spend.coin, softfork_height, bt.constants)
-        assert spend_info.puzzle == coin_spend.puzzle_reveal
-        assert spend_info.solution == coin_spend.solution
-
-        if softfork_height >= bt.constants.HARD_FORK_FIX_HEIGHT:
-            clvm_cost = 27360
-        else:
-            clvm_cost = 404560
-        byte_cost = len(bytes(program.program)) * bt.constants.COST_PER_BYTE
-        assert (
-            npc_result.conds.cost
-            == ConditionCost.CREATE_COIN.value + ConditionCost.AGG_SIG.value + clvm_cost + byte_cost
-        )
->>>>>>> fe8ae586
 
 
 @pytest.mark.asyncio
@@ -185,13 +164,12 @@
     )
     assert npc_result.error is None
 
-<<<<<<< HEAD
     coin = Coin(
         bytes32.fromhex("3d2331635a58c0d49912bc1427d7db51afe3f20a7b4bcaffa17ee250dcbcbfaa"),
         bytes32.fromhex("14947eb0e69ee8fc8279190fc2d38cb4bbb61ba28f1a270cfd643a0e8d759576"),
         300,
     )
-    spend_info = get_puzzle_and_solution_for_coin(generator, coin, 0)
+    spend_info = get_puzzle_and_solution_for_coin(generator, coin, softfork_height, bt.constants)
     assert spend_info.puzzle.to_program() == puzzle
 
 
@@ -230,25 +208,6 @@
     program = SerializedProgram.from_bytes(generator_bytes)
 
     with benchmark_runner.assert_runtime(seconds=0.5):
-=======
-        coin = Coin(
-            bytes32.fromhex("3d2331635a58c0d49912bc1427d7db51afe3f20a7b4bcaffa17ee250dcbcbfaa"),
-            bytes32.fromhex("14947eb0e69ee8fc8279190fc2d38cb4bbb61ba28f1a270cfd643a0e8d759576"),
-            300,
-        )
-        spend_info = get_puzzle_and_solution_for_coin(generator, coin, softfork_height, bt.constants)
-        assert spend_info.puzzle.to_program() == puzzle
-
-    @pytest.mark.asyncio
-    async def test_clvm_mempool_mode(self, softfork_height):
-        block = Program.from_bytes(bytes(SMALL_BLOCK_GENERATOR.program))
-        disassembly = binutils.disassemble(block)
-        # this is a valid generator program except the first clvm
-        # if-condition, that depends on executing an unknown operator
-        # ("0xfe"). In mempool mode, this should fail, but in non-mempool
-        # mode, the unknown operator should be treated as if it returns ().
-        program = SerializedProgram.from_bytes(binutils.assemble(f"(i (0xfe (q . 0)) (q . ()) {disassembly})").as_bin())
->>>>>>> fe8ae586
         generator = BlockGenerator(program, [], [])
         npc_result = get_name_puzzle_conditions(
             generator,
