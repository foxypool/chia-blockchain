--- conflicted
+++ resolved
@@ -30,7 +30,7 @@
 )
 
 
-async def setup_two_nodes(dic = {}):
+async def setup_two_nodes(dic={}):
     """
     Setup and teardown of two full nodes, with blockchains and separate DBs.
     """
@@ -49,29 +49,27 @@
     await unspent_store_2._clear_database()
     mempool_1 = Mempool(unspent_store_1, dic)
     mempool_2 = Mempool(unspent_store_2, dic)
-    b_1: Blockchain = await Blockchain.create({}, unspent_store_1, store_1, test_constants)
-    b_2: Blockchain = await Blockchain.create({}, unspent_store_2, store_2, test_constants)
+    b_1: Blockchain = await Blockchain.create(
+        {}, unspent_store_1, store_1, test_constants
+    )
+    b_2: Blockchain = await Blockchain.create(
+        {}, unspent_store_2, store_2, test_constants
+    )
     await store_1.add_block(FullBlock.from_bytes(test_constants["GENESIS_BLOCK"]))
     await store_2.add_block(FullBlock.from_bytes(test_constants["GENESIS_BLOCK"]))
 
-<<<<<<< HEAD
-    full_node_1 = FullNode(store_1, b_1, mempool_1, unspent_store_1, "full_node_1")
-    server_1 = ChiaServer(21234, full_node_1, NodeType.FULL_NODE, "server_for_node_1")
-    _ = await server_1.start_server("127.0.0.1", full_node_1._on_connect)
-    full_node_1._set_server(server_1)
-
-    full_node_2 = FullNode(store_2, b_2, mempool_2, unspent_store_2, "full_node_2")
-    server_2 = ChiaServer(21235, full_node_2, NodeType.FULL_NODE, "server_for_node_2")
-=======
     config = load_config("config.yaml", "full_node")
-    full_node_1 = FullNode(store_1, b_1, config)
+    full_node_1 = FullNode(
+        store_1, b_1, config, mempool_1, unspent_store_1, "full_node_1"
+    )
     server_1 = ChiaServer(21234, full_node_1, NodeType.FULL_NODE)
     _ = await server_1.start_server("127.0.0.1", full_node_1._on_connect)
     full_node_1._set_server(server_1)
 
-    full_node_2 = FullNode(store_2, b_2, config)
+    full_node_2 = FullNode(
+        store_2, b_2, config, mempool_2, unspent_store_2, "full_node_2"
+    )
     server_2 = ChiaServer(21235, full_node_2, NodeType.FULL_NODE)
->>>>>>> 89c84674
     full_node_2._set_server(server_2)
 
     yield (full_node_1, full_node_2, server_1, server_2)
@@ -85,10 +83,7 @@
     await server_2.await_closed()
     await store_1.close()
     await store_2.close()
-<<<<<<< HEAD
     await unspent_store_1.close()
     await unspent_store_2.close()
-=======
     os.remove("blockchain_test")
-    os.remove("blockchain_test_2")
->>>>>>> 89c84674
+    os.remove("blockchain_test_2")