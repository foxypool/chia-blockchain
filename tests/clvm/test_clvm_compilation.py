--- conflicted
+++ resolved
@@ -48,15 +48,12 @@
         "chia/wallet/puzzles/nft_metadata_updater_default.clvm",
         "chia/wallet/puzzles/nft_metadata_updater_updateable.clvm",
         "chia/wallet/puzzles/nft_state_layer.clvm",
-<<<<<<< HEAD
+        "chia/wallet/puzzles/nft_ownership_layer.clvm",
+        "chia/wallet/puzzles/nft_ownership_transfer_program_one_way_claim_with_royalties_new.clvm",
+        "chia/wallet/puzzles/nft_ownership_transfer_program_one_way_claim_with_royalties.clvm",
         "chia/wallet/puzzles/database_offer.clvm",
         "chia/wallet/puzzles/database_layer.clvm",
         "chia/wallet/puzzles/singleton_top_layer_atari_only.clvm",
-=======
-        "chia/wallet/puzzles/nft_ownership_layer.clvm",
-        "chia/wallet/puzzles/nft_ownership_transfer_program_one_way_claim_with_royalties_new.clvm",
-        "chia/wallet/puzzles/nft_ownership_transfer_program_one_way_claim_with_royalties.clvm",
->>>>>>> 22533ad9
     ]
 )
 
